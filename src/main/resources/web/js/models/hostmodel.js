--- conflicted
+++ resolved
@@ -38,11 +38,7 @@
             url:hackBase + "/wm/device/",
             dataType:"json",
             success:function (data) {
-<<<<<<< HEAD
-                console.log("fetched  host list: " + data.length);
-=======
-                //console.log("fetched  host list: " + _.keys(data).length);
->>>>>>> 3b804383
+                // console.log("fetched  host list: " + data.length);
                 // console.log(data);
                 // data is a list of device hashes
                 _.each(data, function(h) {
