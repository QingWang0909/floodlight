package net.floodlightcontroller.topology;

import java.util.Set;

import net.floodlightcontroller.core.module.IFloodlightService;

public interface ITopologyService extends IFloodlightService  {
    /**
     * Query to determine if the specified switch id and port are
     * connected to another switch or not.  If so, this means the link
     * is passing LLDPs properly between two OpenFlow switches.
<<<<<<< HEAD
     * @param idPort the {@link SwitchPortTuple} to check
     * @return true if the link is internal
=======
     * @param switchid
     * @param port
     * @return
>>>>>>> d4c978ab
     */
    public boolean isInternal(long switchid, short port);

    public long getSwitchClusterId(long switchId);
    
    /**
     * Query to determine if the specified switch id and port are
     * connected to another switch or not.  If so, this means the link
     * is passing LLDPs properly between two OpenFlow switches.
     * @param sw the switch to check
     * @param port the port to check
     * @return true if the link is internal
     */
    public boolean isInternal(IOFSwitch sw, short port);
    
    /**
     * Retrieves a set of all the switches in the same cluster as sw.
     * A cluster is a set of switches that are directly or indirectly
     * connected via Openflow switches that use the same controller
     * (not necessarily the same controller instance but any controller
     * instance in a group sharing the same network database).
     * @param sw The switch whose cluster we're obtaining
     * @return Set of switches in the cluster
     */
    public Set<Long> getSwitchesInCluster(long switchId);
    
    /**
     * Queries whether two switches are in the same cluster.
     * @param switch1 the DPID of the first switch
     * @param switch2 the DPID of the second switch
     * @return true if the switches are in the same cluster
     */
<<<<<<< HEAD
    public boolean inSameCluster(Long switch1, Long switch2);
=======
    public boolean inSameCluster(long switch1, long switch2);

>>>>>>> d4c978ab
    
    public void addListener(ITopologyListener listener);
    
    public boolean isIncomingBroadcastAllowedOnSwitchPort(long sw, short portId);
}<|MERGE_RESOLUTION|>--- conflicted
+++ resolved
@@ -9,28 +9,13 @@
      * Query to determine if the specified switch id and port are
      * connected to another switch or not.  If so, this means the link
      * is passing LLDPs properly between two OpenFlow switches.
-<<<<<<< HEAD
-     * @param idPort the {@link SwitchPortTuple} to check
-     * @return true if the link is internal
-=======
      * @param switchid
      * @param port
      * @return
->>>>>>> d4c978ab
      */
     public boolean isInternal(long switchid, short port);
 
     public long getSwitchClusterId(long switchId);
-    
-    /**
-     * Query to determine if the specified switch id and port are
-     * connected to another switch or not.  If so, this means the link
-     * is passing LLDPs properly between two OpenFlow switches.
-     * @param sw the switch to check
-     * @param port the port to check
-     * @return true if the link is internal
-     */
-    public boolean isInternal(IOFSwitch sw, short port);
     
     /**
      * Retrieves a set of all the switches in the same cluster as sw.
@@ -49,12 +34,7 @@
      * @param switch2 the DPID of the second switch
      * @return true if the switches are in the same cluster
      */
-<<<<<<< HEAD
     public boolean inSameCluster(Long switch1, Long switch2);
-=======
-    public boolean inSameCluster(long switch1, long switch2);
-
->>>>>>> d4c978ab
     
     public void addListener(ITopologyListener listener);
     
