package net.floodlightcontroller.dhcpserver;

import net.floodlightcontroller.core.IOFSwitch;
import net.floodlightcontroller.packet.*;
import net.floodlightcontroller.packet.DHCP.DHCPOptionCode;
import org.projectfloodlight.openflow.protocol.OFPacketOut;
import org.projectfloodlight.openflow.protocol.action.OFAction;
import org.projectfloodlight.openflow.types.*;
import org.slf4j.Logger;
import org.slf4j.LoggerFactory;

import javax.annotation.Nonnull;
import javax.annotation.Nullable;
import java.util.ArrayList;
import java.util.List;
import java.util.Optional;

/**
 * @author Qing Wang (qw@g.clemson.edu) at 2/4/18
 * <p>
 * This class handles DHCP message based on DHCP spec.
 */
public class DHCPMessageHandler {
    protected static Logger log = LoggerFactory.getLogger(DHCPMessageHandler.class);

    /**
     * This function handles the DHCP Discover message and will send out DHCP Offer message to client
     *
     * @param sw
     * @param inPort
     * @param instance
     * @param clientIP
     * @param payload
     * @return
     */
    public OFPacketOut handleDHCPDiscover(@Nonnull IOFSwitch sw, @Nonnull OFPort inPort, @Nonnull DHCPInstance instance,
                                          @Nonnull IPv4Address clientIP, @Nonnull DHCP payload) {
        /**  DHCP Discover Message
         * -- UDP src port = 68
         * -- UDP dst port = 67
         * -- IP src addr = 0.0.0.0
         * -- IP dst addr = 255.255.255.255
         * -- Opcode = 0x01
         * -- XID = transactionX
         * --
         * --	ciaddr = 0.0.0.0
         * --	yiaddr (leased IP)
         * --	siaddr (DHCPServer IP)
         * --	giaddr (GW IP)
         * --   chaddr = Client's MAC
         * --
         * -- Options:
         * --	Option 53 = DHCP Discover
         * --	Option 50 = possible IP request
         * --	Option 55 = parameter request list
         * --		(1)  SN Mask
         * --		(3)  Router
         * --		(15) Domain Name
         * --		(6)  DNS
         **/
        int xid = payload.getTransactionId();
        IPv4Address giaddr = payload.getGatewayIPAddress();    // Will have GW IP if a relay agent was used
        IPv4Address yiaddr = payload.getYourIPAddress();
        MacAddress chaddr = payload.getClientHardwareAddress();
        List<Byte> requestOrder = new ArrayList<>();
        IPv4Address requestIP = null;

        for (DHCPOption option : payload.getOptions()) {
            if (option.getCode() == DHCPOptionCode.OptionCode_RequestedIP.getValue()) {
                requestIP = IPv4Address.of(option.getData());
                log.debug("Handling Discover Message: got requested IP");
            } else if (option.getCode() == DHCPOptionCode.OptionCode_RequestedParameters.getValue()) {
                requestOrder = getRequestedParameters(payload, false);
                log.debug("Handling Discover Message: got requested param list");
            }
        }

        DHCPPool dhcpPool = instance.getDHCPPool();
        long leaseTime = instance.getLeaseTimeSec();
        IPv4Address ipLease = null;
        if (requestIP == null) {
            ipLease = dhcpPool.assignLeaseToClient(chaddr, leaseTime).get();
        } else {
            ipLease = dhcpPool.assignLeaseToClientWithRequestIP(requestIP,
                    chaddr, leaseTime).orElse(dhcpPool.assignLeaseToClient(chaddr, leaseTime).get());
        }
        yiaddr = ipLease;

        DHCP dhcpOffer = buildDHCPOfferMessage(instance, chaddr, yiaddr, giaddr, xid, requestOrder);

        return buildDHCPOfferPacketOut(instance, sw, inPort, clientIP, dhcpOffer);

    }

    public List<Byte> getRequestedParameters(@Nonnull DHCP dhcpPayload, boolean isInform) {
        ArrayList<Byte> requestOrder = new ArrayList<>();
        byte[] requests = dhcpPayload.getOption(DHCPOptionCode.OptionCode_RequestedParameters).getData();
        boolean requestedLeaseTime = false;
        boolean requestedRebindTime = false;
        boolean requestedRenewTime = false;

        for (byte specificRequest : requests) {
            if (specificRequest == DHCPOptionCode.OptionCode_SubnetMask.getValue()) {
                requestOrder.add(DHCPOptionCode.OptionCode_SubnetMask.getValue());

            } else if (specificRequest == DHCPOptionCode.OptionCode_Router.getValue()) {
                requestOrder.add(DHCPOptionCode.OptionCode_Router.getValue());

            } else if (specificRequest == DHCPOptionCode.OptionCode_DomainName.getValue()) {
                requestOrder.add(DHCPOptionCode.OptionCode_DomainName.getValue());

            } else if (specificRequest == DHCPOptionCode.OptionCode_DNS.getValue()) {
                requestOrder.add(DHCPOptionCode.OptionCode_DNS.getValue());

            } else if (specificRequest == DHCPOptionCode.OptionCode_LeaseTime.getValue()) {
                requestOrder.add(DHCPOptionCode.OptionCode_LeaseTime.getValue());
                requestedLeaseTime = true;

            } else if (specificRequest == DHCPOptionCode.OptionCode_DHCPServerID.getValue()) {
                requestOrder.add(DHCPOptionCode.OptionCode_DHCPServerID.getValue());

            } else if (specificRequest == DHCPOptionCode.OptionCode_Broadcast_IP.getValue()) {
                requestOrder.add(DHCPOptionCode.OptionCode_Broadcast_IP.getValue());

            } else if (specificRequest == DHCPOptionCode.OptionCode_NTP_IP.getValue()) {
                requestOrder.add(DHCPOptionCode.OptionCode_NTP_IP.getValue());

            } else if (specificRequest == DHCPOptionCode.OPtionCode_RebindingTime.getValue()) {
                requestOrder.add(DHCPOptionCode.OPtionCode_RebindingTime.getValue());
                requestedRebindTime = true;

            } else if (specificRequest == DHCPOptionCode.OptionCode_RenewalTime.getValue()) {
                requestOrder.add(DHCPOptionCode.OptionCode_RenewalTime.getValue());
                requestedRenewTime = true;

            } else if (specificRequest == DHCPOptionCode.OptionCode_IPForwarding.getValue()) {
                requestOrder.add(DHCPOptionCode.OptionCode_IPForwarding.getValue());
                log.debug("requested IP FORWARDING");

            } else {
                log.debug("Requested option 0x" + Byte.toString(specificRequest) + " not available");

            }
        }

        // We need to add these in regardless if the request list includes them
        if (!isInform) {
            if (!requestedLeaseTime) {
                requestOrder.add(DHCPOptionCode.OptionCode_LeaseTime.getValue());
                log.debug("added option LEASE TIME");
            }
            if (!requestedRenewTime) {
                requestOrder.add(DHCPOptionCode.OptionCode_RenewalTime.getValue());
                log.debug("added option RENEWAL TIME");
            }
            if (!requestedRebindTime) {
                requestOrder.add(DHCPOptionCode.OPtionCode_RebindingTime.getValue());
                log.debug("added option REBIND TIME");
            }
        }

        return requestOrder;
    }

    public DHCP buildDHCPOfferMessage(DHCPInstance instance, MacAddress chaddr, IPv4Address yiaddr, IPv4Address
            giaddr, int xid, List<Byte> requestOrder) {
        /**
         * DHCP Offer Message
         * -- UDP src port = 67
         * -- UDP dst port = 68
         * -- IP src addr = DHCP DHCPServer's IP
         * -- IP dst addr = 255.255.255.255
         * -- Opcode = 0x02
         *
         * -- XID = transactionX
         * -- ciaddr = 0.0.0.0
         * -- yiaddr = offer IP from DHCP pool
         * -- siaddr = DHCP DHCPServer IP
         * -- giaddr = blank
         * -- chaddr = Client's MAC
         * --
         * -- Options:
         * --	Option 53 = DHCP Offer
         * --	Option 1 = SN Mask IP
         * --	Option 3 = Router IP
         * --	Option 51 = Lease time (s)
         * --	Option 54 = DHCP DHCPServer IP
         * --	Option 6 = DNS servers
         **/
        DHCP dhcpOffer = new DHCP()
                .setOpCode(DHCP.DHCPOpCode.OpCode_Reply.getValue())
                .setHardwareType((byte) 1)
                .setHardwareAddressLength((byte) 6)
                .setHops((byte) 0)
                .setTransactionId(xid)
                .setSeconds((short) 0)
                .setFlags((short) 0)
                .setClientIPAddress(IPv4Address.FULL_MASK)
                .setYourIPAddress(yiaddr)
                .setServerIPAddress(instance.getServerID())
                .setGatewayIPAddress(giaddr)
                .setClientHardwareAddress(chaddr);

        List<DHCPOption> dhcpOfferOptions = new ArrayList<>();

        DHCPOption newOption;
        newOption = new DHCPOption()
                .setCode(DHCPOptionCode.OptionCode_MessageType.getValue())
                //                .setData(new byte[]{DHCP.DHCPMessageType.DISCOVER.getValue()})
                .setData(new byte[]{DHCP.DHCPMessageType.OFFER.getValue()})
                .setLength((byte) 1);
        dhcpOfferOptions.add(newOption);

        for (Byte specificRequest : requestOrder) {
            newOption = new DHCPOption();
            if (specificRequest == DHCPOptionCode.OptionCode_SubnetMask.getValue()) {
                newOption.setCode(DHCPOptionCode.OptionCode_SubnetMask.getValue())
                        .setData(instance.getSubnetMask().getBytes())
                        .setLength((byte) 4);

            } else if (specificRequest == DHCPOptionCode.OptionCode_Router.getValue()) {
                newOption.setCode(DHCPOptionCode.OptionCode_Router.getValue())
                        .setData(instance.getRouterIP().getBytes())
                        .setLength((byte) 4);

            } else if (specificRequest == DHCPOptionCode.OptionCode_DomainName.getValue()) {
                newOption.setCode(DHCPOptionCode.OptionCode_DomainName.getValue())
                        .setData(instance.getDomainName().getBytes())
                        .setLength((byte) instance.getDomainName().getBytes().length);

            } else if (specificRequest == DHCPOptionCode.OptionCode_DNS.getValue()) {
                byte[] byteArray = DHCPServerUtils.IPv4ListToByteArr(instance.getDNSServers()); // Convert
                // List<IPv4Address> to byte[]
                newOption.setCode(DHCPOptionCode.OptionCode_DNS.getValue())
                        .setData(byteArray)
                        .setLength((byte) byteArray.length);

            } else if (specificRequest == DHCPOptionCode.OptionCode_Broadcast_IP.getValue()) {
                newOption.setCode(DHCPOptionCode.OptionCode_Broadcast_IP.getValue())
                        .setData(instance.getBroadcastIP().getBytes())
                        .setLength((byte) 4);

            } else if (specificRequest == DHCPOptionCode.OptionCode_DHCPServerID.getValue()) {
                newOption.setCode(DHCPOptionCode.OptionCode_DHCPServerID.getValue())
                        .setData(instance.getServerID().getBytes())
                        .setLength((byte) 4);

            } else if (specificRequest == DHCPOptionCode.OptionCode_LeaseTime.getValue()) {
                newOption.setCode(DHCPOptionCode.OptionCode_LeaseTime.getValue())
                        .setData(DHCPServerUtils.intToBytes(instance.getLeaseTimeSec()))
                        .setLength((byte) 4);

            } else if (specificRequest == DHCPOptionCode.OptionCode_NTP_IP.getValue()) {
                byte[] byteArray = DHCPServerUtils.IPv4ListToByteArr(instance.getNtpServers()); // Convert
                // List<IPv4Address> to byte[]
                newOption.setCode(DHCPOptionCode.OptionCode_NTP_IP.getValue())
                        .setData(byteArray)
                        .setLength((byte) byteArray.length);

            } else if (specificRequest == DHCPOptionCode.OPtionCode_RebindingTime.getValue()) {
                newOption.setCode(DHCPOptionCode.OPtionCode_RebindingTime.getValue())
                        .setData(DHCPServerUtils.intToBytes(instance.getRebindTimeSec()))
                        .setLength((byte) 4);

            } else if (specificRequest == DHCPOptionCode.OptionCode_RenewalTime.getValue()) {
                newOption.setCode(DHCPOptionCode.OptionCode_RenewalTime.getValue())
                        .setData(DHCPServerUtils.intToBytes(instance.getRenewalTimeSec()))
                        .setLength((byte) 4);

            } else if (specificRequest == DHCPOptionCode.OptionCode_IPForwarding.getValue()) {
                newOption.setCode(DHCPOptionCode.OptionCode_IPForwarding.getValue())
                        .setData(DHCPServerUtils.intToBytes(instance.getIpforwarding() ? 1 : 0))
                        .setLength((byte) 4);

            } else {
                log.debug("Setting specific request for OFFER failed");

            }

            dhcpOfferOptions.add(newOption);
        }

        newOption = new DHCPOption()
                .setCode(DHCPOptionCode.OptionCode_END.getValue())
                .setLength((byte) 0);
        dhcpOfferOptions.add(newOption);

        dhcpOffer.setOptions(dhcpOfferOptions);
        return dhcpOffer;

    }


    public OFPacketOut buildDHCPOfferPacketOut(@Nonnull DHCPInstance instance, @Nonnull IOFSwitch sw, @Nonnull OFPort
            inPort,
                                               @Nonnull IPv4Address clientIPAddress, @Nonnull DHCP dhcpOfferPacket) {

        if (clientIPAddress.equals(IPv4Address.NONE)) {
            clientIPAddress = IPv4Address.NO_MASK;      // Broadcast IP
        }

        IPacket DHCPOfferReplyEthernet = new Ethernet()
                .setSourceMACAddress(instance.getServerMac())
                .setDestinationMACAddress(dhcpOfferPacket.getClientHardwareAddress())
                .setEtherType(EthType.IPv4)
                .setPayload(
                        new IPv4()

                                .setTtl((byte) 64)
                                .setSourceAddress(instance.getServerID())
                                .setDestinationAddress(clientIPAddress)
                                .setProtocol(IpProtocol.UDP)
                                .setPayload(
                                        new UDP()
                                                .setDestinationPort(UDP.DHCP_CLIENT_PORT)
                                                .setSourcePort(UDP.DHCP_SERVER_PORT)
                                                .setPayload(dhcpOfferPacket)
                                )

                );

        byte[] serializedPacket = DHCPOfferReplyEthernet.serialize();

        OFPacketOut.Builder packetOutBuilder = sw.getOFFactory().buildPacketOut();
        List<OFAction> actions = new ArrayList<>();
        actions.add(sw.getOFFactory().actions().output(inPort, 0xffFFffFF));

        packetOutBuilder
                .setBufferId(OFBufferId.NO_BUFFER)
                .setInPort(OFPort.ANY)
                .setActions(actions)
                .setData(serializedPacket);

        return packetOutBuilder.build();

    }

    /**
     * This function handles the DHCP Request message and response to the client(ACK or NAK) based on client state
     * machine,
     * while client states can be determined by "Request IP" and "Server IP".
     *
     * @param sw
     * @param inPort
     * @param instance
     * @param payload
     * @return
     */
    public OFPacketOut handleDHCPRequest(@Nonnull IOFSwitch sw, @Nonnull OFPort inPort, @Nonnull DHCPInstance instance,
                                         @Nonnull IPv4Address dstAddr, @Nonnull DHCP payload) {

        /** DHCP Request Message
         * -- UDP src port = 68
         * -- UDP dst port = 67
         * -- IP src addr = 0.0.0.0
         * -- IP dst addr = 255.255.255.255
         * -- Opcode = 0x01
         * -- XID = transactionX
         * --
         * -- ciaddr = 0.0.0.0
         * -- yiaddr = 0.0.0.0
         * -- siaddr = DHCP Server IP
         * -- giaddr = GW IP
         * -- chaddr = Client's MAC
         * --
         * -- Options:
         * --	Option 53 = DHCP Request
         * --	Option 50 = IP requested
         * --	Option 54 = DHCP Server Identifier
         **/
        int xid = payload.getTransactionId();
        IPv4Address yiaddr = payload.getYourIPAddress();
        IPv4Address giaddr = payload.getGatewayIPAddress();    // Will have GW IP if a relay agent was used
        IPv4Address ciaddr = payload.getClientIPAddress();
        MacAddress chaddr = payload.getClientHardwareAddress();
        List<Byte> requestOrder = new ArrayList<>();
        IPv4Address requestIP = null;
        IPv4Address serverID = null;

        for (DHCPOption option : payload.getOptions()) {
            if (option.getCode() == DHCPOptionCode.OptionCode_DHCPServerID.getValue()) {
                serverID = IPv4Address.of(option.getData());
            } else if (option.getCode() == DHCPOptionCode.OptionCode_RequestedIP.getValue()) {
                requestIP = IPv4Address.of(option.getData());
            } else if (option.getCode() == DHCPOptionCode.OptionCode_RequestedParameters.getValue()) {
                requestOrder = getRequestedParameters(payload, false);
            }
        }

        boolean sendACK = false;
        IDHCPService.ClientState clientState = determineClientState(requestIP, serverID, dstAddr);
        log.debug("Handling DHCP request from client {} who is in {} state.", chaddr, clientState);
        switch (clientState) {
            case INIT_REBOOT:
                sendACK = handleInitReboot(instance, requestIP, giaddr, chaddr, ciaddr);
                break;

            case SELECTING:
                sendACK = handleSelecting(instance, requestIP, serverID, chaddr);
                break;

            case RENEWING:
                sendACK = handleRenewing(instance, chaddr);
                break;

            case REBINDING:
                sendACK = handleRebinding(instance, chaddr);
                break;

            default:
                sendACK = false;
                break;
        }

        if (sendACK) {
            return createDHCPAck(instance, sw, inPort, chaddr, dstAddr, yiaddr, giaddr, xid, requestOrder);
        } else {
            return createDHCPNak(instance, sw, inPort, chaddr, giaddr, xid);
        }

    }

    /**
     * This function handles the DHCP Decline message
     * <p>
     * If client sends DHCP Decline message, it has discovered some other means that suggested network address is
     * already
     * in use. For example, when client received DHCP ACK, it will try to detect if there is other machine in network
     * using
     * same IP address. If client detects the conflict, it then will send a DHCP Decline message to server to decline
     * that IP lease, client will then re-send DHCP Discover message.
     *
     * @param instance
     * @param chaddr
     * @return
     */
    public boolean handleDHCPDecline(@Nonnull DHCPInstance instance, @Nonnull MacAddress chaddr) {
        return instance.getDHCPPool().cancelLeaseOfMac(chaddr);
    }

    /**
     * This function handles the DHCP Release message
     * <p>
     * When receive DHCP Release message, server should mark the address as not allocated.
     *
     * @param instance
     * @param chaddr
     * @return
     */
    public boolean handleDHCPRelease(@Nonnull DHCPInstance instance, @Nonnull MacAddress chaddr) {
        return instance.getDHCPPool().cancelLeaseOfMac(chaddr);
    }

    /**
     * This function handles the DHCP Inform message
     * <p>
     * Server responds the DHCP Inform message by sending a DHCP ACK directly to the address given in "ciaddr" field of
     * the DHCP Inform message. Server must not send a lease expiration time to the client and should not fill in
     * "yiaddr"
     *
     * @param sw
     * @param inPort
     * @param instance
     * @param dstAddr
     * @param payload
     * @return
     */
    public OFPacketOut handleDHCPInform(@Nonnull IOFSwitch sw, @Nonnull OFPort inPort, @Nonnull DHCPInstance instance,
                                        @Nonnull IPv4Address dstAddr, @Nonnull DHCP payload) {
        int xid = payload.getTransactionId();
        IPv4Address yiaddr = IPv4Address.NONE;
        IPv4Address giaddr = payload.getGatewayIPAddress();    // Will have GW IP if a relay agent was used
        MacAddress chaddr = payload.getClientHardwareAddress();
        List<Byte> requestOrder = new ArrayList<>();

        return createDHCPAck(instance, sw, inPort, chaddr, dstAddr, yiaddr, giaddr, xid, requestOrder);
    }

    private IDHCPService.ClientState determineClientState(@Nullable IPv4Address requstIP, @Nullable IPv4Address
            serverID,
                                                          IPv4Address dstAddr) {
        if (requstIP != null && serverID == null) {
            return IDHCPService.ClientState.INIT_REBOOT;
        } else if (requstIP != null && serverID != null) {
            return IDHCPService.ClientState.SELECTING;
        } else if (requstIP == null && serverID == null && dstAddr != IPv4Address.NO_MASK) {  // unicast message
            return IDHCPService.ClientState.RENEWING;
        } else if (requstIP == null && serverID == null && dstAddr == IPv4Address.NO_MASK) {  // broadcast message
            return IDHCPService.ClientState.REBINDING;
        } else {
            return IDHCPService.ClientState.UNKNOWN; // This shouldn't happen
        }
    }

    /**
     * This function handles the "Init_Reboot" state of the client
<<<<<<< HEAD
     *
     * DHCP Server should send DHCPNAK message to client if "Request IP" is incorrect, or is on the wrong network (giaddr is incorrect)
=======
     * <p>
     * DHCP Server should send DHCPNAK message to client if "Request IP" is incorrect, or is on the wrong network
>>>>>>> f1ed3642
     *
     * @param requestIP
     * @param giaddr
     * @return
     */
<<<<<<< HEAD
    public boolean handleInitReboot(DHCPInstance instance, IPv4Address requestIP, IPv4Address giaddr,
                                    MacAddress chaddr, IPv4Address ciaddr) {
        boolean sendACK = true;
        if (requestIP == null) {
            sendACK = false;
        }
        else if (!ciaddr.equals(IPv4Address.NONE)) {
            sendACK = false;
        }
        else if (!giaddr.equals(instance.getRouterIP())) {
            sendACK = false;
        }
        else if (!requestIP.equals(instance.getDHCPPool().getLeaseIP(chaddr).get())) {
=======
    private boolean handleInitReboot(DHCPInstance instance, IPv4Address requestIP, IPv4Address giaddr, MacAddress
            chaddr) {
        boolean sendACK = true;
        IPv4Address routerIP = instance.getRouterIP();
        if (!giaddr.equals(routerIP)) {   // TODO: maybe more complex than this
            log.debug("Client {} gateway IP address {} does not match the DHCP instance gateway IP address {}.",
                    new Object[]{chaddr, giaddr, routerIP});
            sendACK = false;
        } else if (!requestIP.equals(instance.getDHCPPool().getLeaseIP(chaddr))) {
>>>>>>> f1ed3642
            sendACK = false;
        } else {
            sendACK = true;
        }

        return sendACK;
    }

    /**
     * This function handles the "Selecting" state of the client
     * <p>
     * In this state, client is waiting to receive the DHCP Offer message from one or more DHCP servers, so it can
     * choose one
     * If client preferred to receive DHCP offer from other server, we should cancel the DHCP binding that hold for
     * lease
     *
     * @param instance
     * @param requestIP
     * @param serverID
     * @param chaddr
     * @return
     */
<<<<<<< HEAD
    public boolean handleSelecting(DHCPInstance instance, IPv4Address requstIP, IPv4Address serverID, MacAddress chaddr) {
=======
    private boolean handleSelecting(DHCPInstance instance, IPv4Address requestIP, IPv4Address serverID, MacAddress
            chaddr) {
>>>>>>> f1ed3642
        boolean sendACK = true;
        // We're not the DHCP server that client wants
        if (!serverID.equals(instance.getServerID())) {
            sendACK = false;
        } else {
            Optional<IPv4Address> leaseIP = instance.getDHCPPool().getLeaseIP(chaddr);
            if (!leaseIP.isPresent()) {
                sendACK = false;
            }
            // Client wants a different IP than we have on file
            else if (!requestIP.equals(instance.getDHCPPool().getLeaseIP(chaddr))) {
                sendACK = false;
            } else {
                sendACK = true;
            }

        }

        if (!sendACK) {
            instance.getDHCPPool().cancelLeaseOfMac(chaddr);
        }

        return sendACK;
    }

    /**
     * This function handles the "Renewing" state of the client
     * <p>
     * In this state, client trying to renew its lease from original server.
     * Client send "Unicast" DHCP Request message to the original server, and waits for the reply
     *
     * @param instance
     * @param chaddr
     * @return
     */
    public boolean handleRenewing(DHCPInstance instance, MacAddress chaddr) {
        boolean sendAck = false;
        Optional<DHCPBinding> lease = instance.getDHCPPool().getLeaseBinding(chaddr);
        // TODO: any way to refactor this?
        if (!lease.isPresent()) {
            sendAck = false;
        } else {
            DHCPBinding l = lease.get();
            // If lease expired already, send NAK and cancel current lease; Client should start over to request an IP
            if (l.getCurrLeaseState() == LeasingState.EXPIRED) {
                sendAck = false;
                instance.getDHCPPool().cancelLeaseOfMac(chaddr);
            } else { // If lease still alive, renew that lease
                sendAck = true;
                instance.getDHCPPool().renewLeaseOfMAC(chaddr, instance.getLeaseTimeSec());
            }
        }

        return sendAck;
    }

    /**
     * This function handles the "Rebinding" state of the client
     * <p>
     * Client failed to renew its lease with original server, it then will seek a lease extension with any server
     * Client will periodically send "Broadcast" DHCP Request message to the network, and binds to the server that
     * positively response.
     *
     * @param instance
     * @param chaddr
     * @return
     */
    public boolean handleRebinding(DHCPInstance instance, MacAddress chaddr) {
        boolean sendAck = false;
        // TODO: any way to refactor this?
        Optional<DHCPBinding> binding = instance.getDHCPPool().getLeaseBinding(chaddr);
        if (!binding.isPresent()) {
            sendAck = false;
        } else {
            sendAck = true;
            instance.getDHCPPool().renewLeaseOfMAC(chaddr, instance.getLeaseTimeSec());
        }

        return sendAck;
    }


    public OFPacketOut createDHCPAck(DHCPInstance instance, IOFSwitch sw, OFPort inPort, MacAddress chaddr,
                                     IPv4Address dstIPAddr,
                                     IPv4Address yiaddr, IPv4Address giaddr, int xid, List<Byte> requestOrder) {
        /** DHCP ACK Message
         * -- UDP src port = 67
         * -- UDP dst port = 68
         * -- IP src addr = DHCP Server's IP
         * -- IP dst addr = 255.255.255.255
         * -- Opcode = 0x02
         * -- XID = transactionX
         * -- ciaddr = blank
         * -- yiaddr = offer IP
         * -- siaddr = DHCP DHCPServer IP
         * -- giaddr = blank
         * -- chaddr = Client's MAC
         * --
         * -- Options:
         * --	Option 53 = DHCP ACK
         * --	Option 1  = SN Mask IP
         * --	Option 3  = Router IP
         * --	Option 51 = Lease time (s)
         * --	Option 54 = DHCP DHCPServer IP
         * --	Option 6  = DNS servers
         **/
        OFPacketOut.Builder pob = sw.getOFFactory().buildPacketOut();
        pob.setBufferId(OFBufferId.NO_BUFFER);

        Ethernet eth = new Ethernet()
                .setSourceMACAddress(instance.getServerMac())
                .setDestinationMACAddress(chaddr)
                .setEtherType(EthType.IPv4);

        IPv4 ip = new IPv4()
                .setSourceAddress(instance.getServerID())
                .setProtocol(IpProtocol.UDP)
                .setTtl((byte) 64);
        if (dstIPAddr.equals(IPv4Address.NONE)) {
            ip.setDestinationAddress(IPv4Address.NO_MASK); // Broadcast IP
        } else {
            ip.setDestinationAddress(dstIPAddr);
        }

        UDP udp = new UDP()
                .setDestinationPort(UDP.DHCP_CLIENT_PORT)
                .setSourcePort(UDP.DHCP_SERVER_PORT);

        DHCP dhcpAck = setDHCPAck(instance, chaddr, yiaddr, giaddr, xid, requestOrder);
        eth.setPayload(ip.setPayload(udp.setPayload(dhcpAck)));
        pob.setInPort(OFPort.ANY);

        List<OFAction> actions = new ArrayList<>();
        actions.add(sw.getOFFactory().actions().output(inPort, 0xffFFffFF));
        pob.setActions(actions);
        pob.setData(eth.serialize());

        return pob.build();
    }

    private DHCP setDHCPAck(DHCPInstance instance, MacAddress chaddr, IPv4Address yiaddr, IPv4Address giaddr,
                            int xid, List<Byte> requestOrder) {
        DHCP dhcpAck = new DHCP()
                .setOpCode(DHCP.DHCPOpCode.OpCode_Reply.getValue())
                .setHardwareType((byte) 1)
                .setHardwareAddressLength((byte) 6)
                .setHops((byte) 0)
                .setTransactionId(xid)
                .setSeconds((short) 0)
                .setFlags((short) 0)
                .setClientIPAddress(IPv4Address.FULL_MASK) // unassigned IP
                .setYourIPAddress(yiaddr)
                .setServerIPAddress(instance.getServerID())
                .setGatewayIPAddress(giaddr)
                .setClientHardwareAddress(chaddr);

        List<DHCPOption> ackOptions = new ArrayList<>();

        DHCPOption newOption = new DHCPOption()
                .setCode(DHCPOptionCode.OptionCode_MessageType.getValue())
                .setData(new byte[]{DHCP.DHCPMessageType.ACK.getValue()})
                .setLength((byte) 1);

        ackOptions.add(newOption);
        for (Byte specificRequest : requestOrder) {
            newOption = new DHCPOption();
            if (specificRequest == DHCPOptionCode.OptionCode_SubnetMask.getValue()) {
                newOption.setCode(DHCPOptionCode.OptionCode_SubnetMask.getValue())
                        .setData(instance.getSubnetMask().getBytes())
                        .setLength((byte) 4);

            } else if (specificRequest == DHCPOptionCode.OptionCode_Router.getValue()) {
                newOption.setCode(DHCPOptionCode.OptionCode_Router.getValue())
                        .setData(instance.getRouterIP().getBytes())
                        .setLength((byte) 4);

            } else if (specificRequest == DHCPOptionCode.OptionCode_DomainName.getValue()) {
                newOption.setCode(DHCPOptionCode.OptionCode_DomainName.getValue())
                        .setData(instance.getDomainName().getBytes())
                        .setLength((byte) instance.getDomainName().getBytes().length);

            } else if (specificRequest == DHCPOptionCode.OptionCode_DNS.getValue()) {
                byte[] byteArray = DHCPServerUtils.IPv4ListToByteArr(instance.getDNSServers());        // Convert
                // List<IPv4Address> to byte[]
                newOption.setCode(DHCPOptionCode.OptionCode_DNS.getValue())
                        .setData(byteArray)
                        .setLength((byte) byteArray.length);

            } else if (specificRequest == DHCPOptionCode.OptionCode_Broadcast_IP.getValue()) {
                newOption.setCode(DHCPOptionCode.OptionCode_Broadcast_IP.getValue())
                        .setData(instance.getBroadcastIP().getBytes())
                        .setLength((byte) 4);

            } else if (specificRequest == DHCPOptionCode.OptionCode_DHCPServerID.getValue()) {
                newOption.setCode(DHCPOptionCode.OptionCode_DHCPServerID.getValue())
                        .setData(instance.getServerID().getBytes())
                        .setLength((byte) 4);

            } else if (specificRequest == DHCPOptionCode.OptionCode_LeaseTime.getValue()) {
                newOption.setCode(DHCPOptionCode.OptionCode_LeaseTime.getValue())
                        .setData(DHCPServerUtils.intToBytes(instance.getLeaseTimeSec()))
                        .setLength((byte) 4);

            } else if (specificRequest == DHCPOptionCode.OptionCode_NTP_IP.getValue()) {
                byte[] byteArray = DHCPServerUtils.IPv4ListToByteArr(instance.getNtpServers());        // Convert
                // List<IPv4Address> to byte[]
                newOption.setCode(DHCPOptionCode.OptionCode_NTP_IP.getValue())
                        .setData(byteArray)
                        .setLength((byte) byteArray.length);

            } else if (specificRequest == DHCPOptionCode.OPtionCode_RebindingTime.getValue()) {
                newOption.setCode(DHCPOptionCode.OPtionCode_RebindingTime.getValue())
                        .setData(DHCPServerUtils.intToBytes(instance.getRebindTimeSec()))
                        .setLength((byte) 4);

            } else if (specificRequest == DHCPOptionCode.OptionCode_RenewalTime.getValue()) {
                newOption.setCode(DHCPOptionCode.OptionCode_RenewalTime.getValue())
                        .setData(DHCPServerUtils.intToBytes(instance.getRenewalTimeSec()))
                        .setLength((byte) 4);

            } else if (specificRequest == DHCPOptionCode.OptionCode_IPForwarding.getValue()) {
                newOption.setCode(DHCPOptionCode.OptionCode_IPForwarding.getValue())
                        .setData(DHCPServerUtils.intToBytes(instance.getIpforwarding() ? 1 : 0))
                        .setLength((byte) 1);

            } else {
                log.debug("Setting specific request for ACK failed");
            }
            ackOptions.add(newOption);

        }

        newOption = new DHCPOption()
                .setCode(DHCPOptionCode.OptionCode_END.getValue())
                .setLength((byte) 0);
        ackOptions.add(newOption);

        dhcpAck.setOptions(ackOptions);
        return dhcpAck;

    }

    public OFPacketOut createDHCPNak(DHCPInstance instance, IOFSwitch sw, OFPort inPort, MacAddress chaddr,
                                     IPv4Address giaddr, int xid) {

        OFPacketOut.Builder pob = sw.getOFFactory().buildPacketOut();
        pob.setBufferId(OFBufferId.NO_BUFFER);

        Ethernet eth = new Ethernet()
                .setSourceMACAddress(instance.getServerMac())
                .setDestinationMACAddress(chaddr)
                .setEtherType(EthType.IPv4);

        IPv4 ip = new IPv4()
                .setDestinationAddress(IPv4Address.NO_MASK)  // broadcast IP
                .setSourceAddress(instance.getServerID())
                .setProtocol(IpProtocol.UDP)
                .setTtl((byte) 64);

        UDP udp = new UDP()
                .setDestinationPort(UDP.DHCP_CLIENT_PORT)
                .setSourcePort(UDP.DHCP_SERVER_PORT);

        DHCP dhcpNAK = setDHCPNak(instance, chaddr, giaddr, xid);
        eth.setPayload(ip.setPayload(udp.setPayload(dhcpNAK)));
        pob.setInPort(OFPort.ANY);

        List<OFAction> actions = new ArrayList<>();
        actions.add(sw.getOFFactory().actions().output(inPort, 0xffFFffFF));
        pob.setActions(actions);
        pob.setData(eth.serialize());

        return pob.build();

    }

    private DHCP setDHCPNak(DHCPInstance instance, MacAddress chaddr, IPv4Address giaddr, int xid) {
        DHCP dhcpNak = new DHCP()
                .setOpCode(DHCP.DHCPOpCode.OpCode_Reply.getValue())
                .setHardwareType((byte) 1)
                .setHardwareAddressLength((byte) 6)
                .setHops((byte) 0)
                .setTransactionId(xid)
                .setSeconds((short) 0)
                .setFlags((short) 0)
                .setClientIPAddress(IPv4Address.FULL_MASK)  // unassigned IP
                .setYourIPAddress(IPv4Address.FULL_MASK)
                .setServerIPAddress(instance.getServerID())
                .setGatewayIPAddress(giaddr)
                .setClientHardwareAddress(chaddr);

        List<DHCPOption> nakOptions = new ArrayList<>();
        DHCPOption newOption;
        newOption = new DHCPOption()
                .setCode(DHCPOptionCode.OptionCode_MessageType.getValue())
                .setData(new byte[]{DHCP.DHCPMessageType.NAK.getValue()})
                .setLength((byte) 1);
        nakOptions.add(newOption);

        newOption = new DHCPOption()
                .setCode(DHCPOptionCode.OptionCode_DHCPServerID.getValue())
                .setData(instance.getServerID().getBytes())
                .setLength((byte) 4);
        nakOptions.add(newOption);

        newOption = new DHCPOption()
                .setCode(DHCPOptionCode.OptionCode_END.getValue())
                .setLength((byte) 0);
        nakOptions.add(newOption);

        dhcpNak.setOptions(nakOptions);
        return dhcpNak;

    }


}<|MERGE_RESOLUTION|>--- conflicted
+++ resolved
@@ -291,8 +291,7 @@
     }
 
 
-    public OFPacketOut buildDHCPOfferPacketOut(@Nonnull DHCPInstance instance, @Nonnull IOFSwitch sw, @Nonnull OFPort
-            inPort,
+    public OFPacketOut buildDHCPOfferPacketOut(@Nonnull DHCPInstance instance, @Nonnull IOFSwitch sw, @Nonnull OFPort inPort,
                                                @Nonnull IPv4Address clientIPAddress, @Nonnull DHCP dhcpOfferPacket) {
 
         if (clientIPAddress.equals(IPv4Address.NONE)) {
@@ -494,43 +493,26 @@
 
     /**
      * This function handles the "Init_Reboot" state of the client
-<<<<<<< HEAD
-     *
-     * DHCP Server should send DHCPNAK message to client if "Request IP" is incorrect, or is on the wrong network (giaddr is incorrect)
-=======
      * <p>
      * DHCP Server should send DHCPNAK message to client if "Request IP" is incorrect, or is on the wrong network
->>>>>>> f1ed3642
      *
      * @param requestIP
      * @param giaddr
      * @return
      */
-<<<<<<< HEAD
     public boolean handleInitReboot(DHCPInstance instance, IPv4Address requestIP, IPv4Address giaddr,
                                     MacAddress chaddr, IPv4Address ciaddr) {
         boolean sendACK = true;
+        IPv4Address routerIP = instance.getRouterIP();
         if (requestIP == null) {
             sendACK = false;
-        }
-        else if (!ciaddr.equals(IPv4Address.NONE)) {
+        } else if (!ciaddr.equals(IPv4Address.NONE)) {
             sendACK = false;
-        }
-        else if (!giaddr.equals(instance.getRouterIP())) {
-            sendACK = false;
-        }
-        else if (!requestIP.equals(instance.getDHCPPool().getLeaseIP(chaddr).get())) {
-=======
-    private boolean handleInitReboot(DHCPInstance instance, IPv4Address requestIP, IPv4Address giaddr, MacAddress
-            chaddr) {
-        boolean sendACK = true;
-        IPv4Address routerIP = instance.getRouterIP();
-        if (!giaddr.equals(routerIP)) {   // TODO: maybe more complex than this
+        } else if (!giaddr.equals(routerIP)) {   // TODO: maybe more complex than this
             log.debug("Client {} gateway IP address {} does not match the DHCP instance gateway IP address {}.",
                     new Object[]{chaddr, giaddr, routerIP});
             sendACK = false;
         } else if (!requestIP.equals(instance.getDHCPPool().getLeaseIP(chaddr))) {
->>>>>>> f1ed3642
             sendACK = false;
         } else {
             sendACK = true;
@@ -553,12 +535,7 @@
      * @param chaddr
      * @return
      */
-<<<<<<< HEAD
     public boolean handleSelecting(DHCPInstance instance, IPv4Address requstIP, IPv4Address serverID, MacAddress chaddr) {
-=======
-    private boolean handleSelecting(DHCPInstance instance, IPv4Address requestIP, IPv4Address serverID, MacAddress
-            chaddr) {
->>>>>>> f1ed3642
         boolean sendACK = true;
         // We're not the DHCP server that client wants
         if (!serverID.equals(instance.getServerID())) {
@@ -569,7 +546,7 @@
                 sendACK = false;
             }
             // Client wants a different IP than we have on file
-            else if (!requestIP.equals(instance.getDHCPPool().getLeaseIP(chaddr))) {
+            else if (!requstIP.equals(instance.getDHCPPool().getLeaseIP(chaddr))) {
                 sendACK = false;
             } else {
                 sendACK = true;
