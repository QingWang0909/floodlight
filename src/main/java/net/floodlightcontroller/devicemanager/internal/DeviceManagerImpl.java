/**
*    Copyright 2011,2012 Big Switch Networks, Inc. 
*    Originally created by David Erickson, Stanford University
* 
*    Licensed under the Apache License, Version 2.0 (the "License"); you may
*    not use this file except in compliance with the License. You may obtain
*    a copy of the License at
*
*         http://www.apache.org/licenses/LICENSE-2.0
*
*    Unless required by applicable law or agreed to in writing, software
*    distributed under the License is distributed on an "AS IS" BASIS, WITHOUT
*    WARRANTIES OR CONDITIONS OF ANY KIND, either express or implied. See the
*    License for the specific language governing permissions and limitations
*    under the License.
**/

package net.floodlightcontroller.devicemanager.internal;

import java.util.ArrayList;
import java.util.Collection;
import java.util.Collections;
import java.util.ConcurrentModificationException;
import java.util.Date;
import java.util.HashMap;
import java.util.HashSet;
import java.util.Map;
import java.util.Set;
import java.util.concurrent.ConcurrentHashMap;

import net.floodlightcontroller.core.FloodlightContext;
import net.floodlightcontroller.core.IFloodlightProviderService;
import net.floodlightcontroller.core.IInfoProvider;
import net.floodlightcontroller.core.IOFMessageListener;
import net.floodlightcontroller.core.IOFSwitch;
import net.floodlightcontroller.core.IOFSwitchListener;
import net.floodlightcontroller.core.module.FloodlightModuleContext;
import net.floodlightcontroller.core.module.IFloodlightModule;
import net.floodlightcontroller.core.module.IFloodlightService;
import net.floodlightcontroller.devicemanager.IDevice;
import net.floodlightcontroller.devicemanager.IDeviceManagerService;
import net.floodlightcontroller.devicemanager.IEntityClass;
import net.floodlightcontroller.devicemanager.IEntityClassifier;
import net.floodlightcontroller.devicemanager.IEntityClassifier.EntityField;
import net.floodlightcontroller.devicemanager.IDeviceManagerAware;
import net.floodlightcontroller.packet.ARP;
import net.floodlightcontroller.packet.DHCP;
import net.floodlightcontroller.packet.Ethernet;
import net.floodlightcontroller.packet.IPv4;
import net.floodlightcontroller.packet.UDP;
import net.floodlightcontroller.storage.IStorageSourceService;
import net.floodlightcontroller.storage.IStorageSourceListener;
import net.floodlightcontroller.topology.ITopologyService;
import net.floodlightcontroller.topology.ITopologyListener;
import org.openflow.protocol.OFMessage;
import org.openflow.protocol.OFPacketIn;
import org.openflow.protocol.OFPortStatus;
import org.openflow.protocol.OFType;
import org.slf4j.Logger;
import org.slf4j.LoggerFactory;

/**
 * DeviceManager creates Devices based upon MAC addresses seen in the network.
 * It tracks any network addresses mapped to the Device, and its location
 * within the network.
 * @author readams
 */
<<<<<<< HEAD
public class DeviceManagerImpl implements 
        IDeviceManagerService, IOFMessageListener,
        IOFSwitchListener, ITopologyListener, 
        IStorageSourceListener, IFloodlightModule {  
    protected static Logger logger = 
        LoggerFactory.getLogger(DeviceManagerImpl.class);

    protected IFloodlightProviderService floodlightProvider;
    protected ITopologyService topology;
    protected IStorageSourceService storageSource;
    
=======
public class DeviceManagerImpl implements IDeviceManagerService, IOFMessageListener,
        IOFSwitchListener, ITopologyListener, IFloodlightModule, IStorageSourceListener,
        IInfoProvider {      
>>>>>>> 74bcfed0
    /**
     * This is the master device map that maps device IDs to {@link Device}
     * objects.
     */
    protected ConcurrentHashMap<Long, Device> deviceMap;

    /**
     * Counter used to generate device keys
     */
    protected long deviceKeyCounter = 0;
    
    /**
     * Lock for incrementing the device key counter
     */
    protected Object deviceKeyLock = new Object();
    
    /**
     * This is the primary entity index that maps entities to device IDs.
     */
    protected ConcurrentHashMap<IndexedEntity, Long> primaryIndex;
    
    /**
     * The primary key fields used in the primary index
     */
    protected Set<EntityField> primaryKeyFields;
    protected EntityField[] primaryKeyFieldsArr;
    
    /**
     * This map contains state for each of the {@ref IEntityClass} 
     * that exist
     */
    protected ConcurrentHashMap<IEntityClass, ClassState> classStateMap;

    /**
     * The entity classifier currently in use
     */
    IEntityClassifier entityClassifier;
    
    /**
     * Used to cache state about specific entity classes
     */
    protected class ClassState {
        /**
         * True if the key field set matches the primary key fields.
         */
        protected boolean keyFieldsMatchPrimary;
        
        /**
         * An array version of the key fields
         */
        protected EntityField[] keyFieldsArr;
        
        /**
         * The class index
         */
        protected ConcurrentHashMap<IndexedEntity, Long> classIndex;

        /**
         * Allocate a new {@link ClassState} object for the class
         * @param clazz the class to use for the state
         */
        public ClassState(IEntityClass clazz) {
            Set<EntityField> keyFields = clazz.getKeyFields();
            keyFieldsMatchPrimary = primaryKeyFields.equals(keyFields);
            keyFieldsArr = new EntityField[keyFields.size()];
            keyFieldsArr = keyFields.toArray(keyFieldsArr);
            if (!keyFieldsMatchPrimary)
                classIndex = new ConcurrentHashMap<IndexedEntity, Long>();
        }
    }
    
    /**
     * Device manager event listeners
     */
    protected Set<IDeviceManagerAware> deviceManagerAware;
    
    // *********************
    // IDeviceManagerService
    // *********************

    @Override
    public void setEntityClassifier(IEntityClassifier classifier) {
        entityClassifier = classifier;
        primaryKeyFields = classifier.getKeyFields();
        primaryKeyFieldsArr = new EntityField[primaryKeyFields.size()];
        primaryKeyFieldsArr = primaryKeyFields.toArray(primaryKeyFieldsArr);
    }
    
    @Override
    public void flushEntityCache(IEntityClass entityClass, 
                                 boolean reclassify) {
        // TODO Auto-generated method stub
    }

    @Override
    public IDevice getDevice(Long deviceKey) {
        return deviceMap.get(deviceKey);
    }

    @Override
    public IDevice findDevice(long macAddress, Short vlan, 
                              Integer ipv4Address, Long switchDPID, 
                              Integer switchPort) {
        if (vlan != null && vlan.shortValue() < 0)
            vlan = null;
        return findDeviceByEntity(new Entity(macAddress, vlan, 
                                             ipv4Address, switchDPID, 
                                             switchPort, null));
    }

    @Override
    public IDevice findDestDevice(IDevice source, long macAddress,
                                  Short vlan, Integer ipv4Address) {
        if (vlan != null && vlan.shortValue() < 0)
            vlan = null;
        return findDestByEntity(source,
                                new Entity(macAddress, 
                                           vlan, 
                                           ipv4Address, 
                                           null, 
                                           null,
                                           null));
    }

    @Override
    public Collection<? extends IDevice> getAllDevices() {
        return Collections.unmodifiableCollection(deviceMap.values());
    }
    
    @Override
    public void addListener(IDeviceManagerAware listener) {
        deviceManagerAware.add(listener);
    }
    
    // ******************
    // IOFMessageListener
    // ******************

    @Override
    public String getName() {
        return "devicemanager";
    }

    @Override
    public int getId() {
        return IOFMessageListener.FlListenerID.DEVICEMANAGERIMPL;
    }

    @Override
    public boolean isCallbackOrderingPrereq(OFType type, String name) {
        // TODO Auto-generated method stub
        return false;
    }

    @Override
    public boolean isCallbackOrderingPostreq(OFType type, String name) {
        // TODO Auto-generated method stub
        return false;
    }
    
    @Override
    public Command receive(IOFSwitch sw, OFMessage msg, 
                           FloodlightContext cntx) {
        switch (msg.getType()) {
            case PACKET_IN:
                return this.processPacketInMessage(sw, 
                                                   (OFPacketIn) msg, cntx);
            case PORT_STATUS:
                return this.processPortStatusMessage(sw, 
                                                     (OFPortStatus) msg);
        }

        logger.error("received an unexpected message {} from switch {}", 
                     msg, sw);
        return Command.CONTINUE;
    }
    
    // **********************
    // IStorageSourceListener
    // **********************
    
    @Override
    public void rowsModified(String tableName, Set<Object> rowKeys) {
        // TODO Auto-generated method stub
        
    }

    @Override
    public void rowsDeleted(String tableName, Set<Object> rowKeys) {
        // TODO Auto-generated method stub
        
    }

    // **************
    // ITopologyAware
    // **************
    
    @Override
    public void addedLink(IOFSwitch srcSw, short srcPort, int srcPortState,
                          IOFSwitch dstSw, short dstPort, int dstPortState) {
        // Nothing to do
    }

    @Override
    public void updatedLink(IOFSwitch srcSw, short srcPort,
                            int srcPortState, IOFSwitch dstSw,
                            short dstPort, int dstPortState) {
        // TODO Auto-generated method stub
    }

    @Override
    public void removedLink(IOFSwitch srcSw, short srcPort, IOFSwitch dstSw,
                            short dstPort) {
        // TODO Auto-generated method stub
    }

    @Override
    public void clusterMerged() {
        // TODO Auto-generated method stub
    }

    // *****************
    // IOFSwitchListener
    // *****************
    
    @Override
    public void updatedSwitch(IOFSwitch sw) {
        // TODO Auto-generated method stub
    }


    @Override
    public void addedSwitch(IOFSwitch sw) {
        // TODO Auto-generated method stub
        
    }

    @Override
    public void removedSwitch(IOFSwitch sw) {
        // TODO Auto-generated method stub
    }

    // *****************
    // IFloodlightModule
    // *****************
    
    @Override
    public Collection<Class<? extends IFloodlightService>> getModuleServices() {
        Collection<Class<? extends IFloodlightService>> l =
                new ArrayList<Class<? extends IFloodlightService>>();
        l.add(IDeviceManagerService.class);
        return l;
    }

    @Override
    public Map<Class<? extends IFloodlightService>, IFloodlightService>
            getServiceImpls() {
        Map<Class<? extends IFloodlightService>,
            IFloodlightService> m =
            new HashMap<Class<? extends IFloodlightService>,
                        IFloodlightService>();
        // We are the class that implements the service
        m.put(IDeviceManagerService.class, this);
        return m;
    }

    @Override
    public Collection<Class<? extends IFloodlightService>> getModuleDependencies() {
        Collection<Class<? extends IFloodlightService>> l =
                new ArrayList<Class<? extends IFloodlightService>>();
        l.add(IFloodlightProviderService.class);
        l.add(IStorageSourceService.class);
        l.add(ITopologyService.class);
        return l;
    }

    @Override
    public void init(FloodlightModuleContext fmc) {
        this.deviceManagerAware = new HashSet<IDeviceManagerAware>();
        
        this.floodlightProvider = 
                fmc.getServiceImpl(IFloodlightProviderService.class);
        this.storageSource =
                fmc.getServiceImpl(IStorageSourceService.class);
        this.topology =
                fmc.getServiceImpl(ITopologyService.class);
    }
    
    @Override
    public void startUp(FloodlightModuleContext fmc) {
        if (entityClassifier == null)
            setEntityClassifier(new DefaultEntityClassifier());
        
        deviceMap = new ConcurrentHashMap<Long, Device>();
        primaryIndex = new ConcurrentHashMap<IndexedEntity, Long>();
        classStateMap = 
                new ConcurrentHashMap<IEntityClass, ClassState>();
        
        if (topology != null) {
            // Register to get updates from topology
            topology.addListener(this);
        } else {
            logger.error("Could add not toplogy listener");
        }
        
        floodlightProvider.addOFMessageListener(OFType.PACKET_IN, this);
        floodlightProvider.addOFMessageListener(OFType.PORT_STATUS, this);
        floodlightProvider.addOFSwitchListener(this);
        
        // XXX - TODO entity aging timer
    }
    
    // ****************
    // Internal methods
    // ****************
    
    protected Command processPortStatusMessage(IOFSwitch sw, OFPortStatus ps) {
        // XXX - TODO
        return null;        
    }

    /**
     * This method is called for every packet-in and should be optimized for
     * performance.
     * @param sw
     * @param pi
     * @param cntx
     * @return
     */
    protected Command processPacketInMessage(IOFSwitch sw, OFPacketIn pi, 
                                             FloodlightContext cntx) {
        try {
            Ethernet eth = 
                    IFloodlightProviderService.bcStore.
                    get(cntx,IFloodlightProviderService.CONTEXT_PI_PAYLOAD);

            // Extract source entity information
            Entity srcEntity = 
                    getSourceEntityFromPacket(eth, sw, pi.getInPort());
            if (srcEntity == null)
                return Command.STOP;
            
            if (isGratArp(eth)) {
                // XXX - TODO - Clear attachment points from other clusters
            }
            
            // Learn/lookup device information
            Device srcDevice = learnDeviceByEntity(srcEntity);
            if (srcDevice == null)
                return Command.STOP;
            
            // Store the source device in the context
            fcStore.put(cntx, CONTEXT_SRC_DEVICE, srcDevice);
            
            // Find the device matching the destination from the entity
            // classes of the source.
            Entity dstEntity = getDestEntityFromPacket(eth);
            if (dstEntity != null) {
                Device dstDevice = 
                        findDestByEntity(srcDevice, dstEntity);
                if (dstDevice != null)
                    fcStore.put(cntx, CONTEXT_DST_DEVICE, dstDevice);
            }
                
            return Command.CONTINUE;

        } finally {
            processUpdates();
        }
        
    }
    
    private void processUpdates() {
        // XXX - TODO
    }
    
    /**
     * Check whether the port is a physical port. We should not learn 
     * attachment points on "special" ports.
     * @param port the port to check
     * @return
     */
    private boolean isValidInputPort(short port) {
        return ((int)port & 0xff00) != 0xff00 ||
                     port == (short)0xfffe;
    }
    
    private boolean isGratArp(Ethernet eth) {
        if (eth.getPayload() instanceof ARP) {
            ARP arp = (ARP) eth.getPayload();
            if (arp.isGratuitous()) {
                return true;
            }
        }
        return false;
    }

    private int getSrcNwAddr(Ethernet eth, long dlAddr) {
        if (eth.getPayload() instanceof ARP) {
            ARP arp = (ARP) eth.getPayload();
            if ((arp.getProtocolType() == ARP.PROTO_TYPE_IP) &&
                (Ethernet.toLong(arp.getSenderHardwareAddress()) == dlAddr)) {
                return IPv4.toIPv4Address(arp.getSenderProtocolAddress());
            }
        } else if (eth.getPayload() instanceof IPv4) {
            IPv4 ipv4 = (IPv4) eth.getPayload();
            if (ipv4.getPayload() instanceof UDP) {
                UDP udp = (UDP)ipv4.getPayload();
                if (udp.getPayload() instanceof DHCP) {
                    DHCP dhcp = (DHCP)udp.getPayload();
                    if (dhcp.getOpCode() == DHCP.OPCODE_REPLY) {
                        return ipv4.getSourceAddress();
                    }
                }
            }
        }
        return 0;
    }
    
    /**
     * Parse an entity from an {@link Ethernet} packet.
     * @param eth the packet to parse
     * @param sw the switch on which the packet arrived
     * @param pi the original packetin
     * @return the entity from the packet
     */
    private Entity getSourceEntityFromPacket(Ethernet eth, 
                                             IOFSwitch sw, 
                                             int port) {
        byte[] dlAddrArr = eth.getSourceMACAddress();
        long dlAddr = Ethernet.toLong(dlAddrArr);

        // Ignore broadcast/multicast source
        if ((dlAddrArr[0] & 0x1) != 0)
            return null;

        boolean learnap = true;
        if (topology.isInternal(sw, (short)port) ||
            !isValidInputPort((short)port)) {
            // If this is an internal port or we otherwise don't want
            // to learn on these ports.  In the future, we should
            // handle this case by labeling flows with something that
            // will give us the entity class.  For now, we'll do our
            // best assuming attachment point information isn't used
            // as a key field.
            learnap = false;
        }
       
        short vlan = eth.getVlanID();
        int nwSrc = getSrcNwAddr(eth, dlAddr);
        return new Entity(dlAddr,
                          ((vlan >= 0) ? vlan : null),
                          ((nwSrc != 0) ? nwSrc : null),
                          (learnap ? sw.getId() : null),
                          (learnap ? port : null),
                          new Date());
    }
    
    /**
     * Get a (partial) entity for the destination from the packet. 
     * @param eth
     * @return
     */
    private Entity getDestEntityFromPacket(Ethernet eth) {
        byte[] dlAddrArr = eth.getDestinationMACAddress();
        long dlAddr = Ethernet.toLong(dlAddrArr);
        short vlan = eth.getVlanID();
        int nwDst = 0;

        // Ignore broadcast/multicast destination
        if ((dlAddrArr[0] & 0x1) != 0)
            return null;

        if (eth.getPayload() instanceof IPv4) {
            IPv4 ipv4 = (IPv4) eth.getPayload();
            nwDst = ipv4.getDestinationAddress();
        }
        
        return new Entity(dlAddr,
                          ((vlan >= 0) ? vlan : null),
                          ((nwDst != 0) ? nwDst : null),
                          null,
                          null,
                          null);
    }

    /**
     * Look up a {@link Device} based on the provided {@link Entity}.
     * @param entity the entity to search for
     * @return The {@link Device} object if found
     */
    protected Device findDeviceByEntity(Entity entity) {
        IndexedEntity ie = new IndexedEntity(primaryKeyFieldsArr, entity);
        Long deviceKey = primaryIndex.get(ie);
        if (deviceKey == null)
            return null;
        return deviceMap.get(deviceKey);
    }
    

    /**
     * Get a destination device using entity fields that corresponds with
     * the given source device.  The source device is important since
     * there could be ambiguity in the destination device without the
     * attachment point information.
     * @param source the source device.  The returned destination will be
     * in the same entity class as the source.
     * @param dstEntity the entity to look up
     * @return an {@link Device} or null if no device is found.
     */
    protected Device findDestByEntity(IDevice source,
                                      Entity dstEntity) {
        Device dstDevice = findDeviceByEntity(dstEntity);

        //if (dstDevice == null) {
            // This could happen because:
            // 1) no destination known, or a broadcast destination
            // 2) if we have attachment point key fields since 
            // attachment point information isn't available for
            // destination devices.
            // For the second case, we'll need to match up the 
            // destination device with the class of the source 
            // device.  
            /*
                ArrayList<Device> candidates = new ArrayList<Device>();
                for (IEntityClass clazz : srcDevice.getEntityClasses()) {
                    Device c = findDeviceInClassByEntity(clazz, dstEntity);
                    if (c != null)
                        candidates.add(c);
                }
                if (candidates.size() == 1) {
                    dstDevice = candidates.get(0);
                } else if (candidates.size() > 1) {
                    // ambiguous device.  A higher-order component will 
                    // need to deal with it by assigning priority
                    // XXX - TODO
                }
             */

        //}

        return dstDevice;
    }

    /**
     * Look up a {@link Device} within a particular entity class based on 
     * the provided {@link Entity}.
     * @param clazz the entity class to search for the entity
     * @param entity the entity to search for
     * @return The {@link Device} object if found
     */
    protected Device findDeviceInClassByEntity(IEntityClass clazz,
                                               Entity entity) {
        // XXX - TODO
        throw new UnsupportedOperationException();
    }
 
    /**
     * Look up a {@link Device} based on the provided {@link Entity}.  Also learns
     * based on the new entity, and will update existing devices as required. 
     * 
     * @param entity the {@link Entity}
     * @return The {@link Device} object if found
     */
    protected Device learnDeviceByEntity(Entity entity) {
        IndexedEntity ie = new IndexedEntity(primaryKeyFieldsArr, entity);
        ArrayList<Long> deleteQueue = null;
        Device device = null;
        
        // we may need to restart the learning process if we detect
        // concurrent modification.  Note that we ensure that at least
        // one thread should always succeed so we don't get into infinite
        // starvation loops
        while (true) {
            // Look up the fully-qualified entity to see if it already
            // exists in the primary entity index.
            Long deviceKey = primaryIndex.get(ie);
            Collection<IEntityClass> classes = null;
            
            if (deviceKey == null) {
                // If the entity does not exist in the primary entity index, 
                // use the entity classifier for find the classes for the 
                // entity. Look up the entity in each of the returned classes'
                // class entity indexes.
                classes = entityClassifier.classifyEntity(entity);
                for (IEntityClass clazz : classes) {
                    // ensure that a class state exists for the class if
                    // needed
                    ClassState classState;
                    try {
                        classState = getClassState(clazz);
                    } catch (ConcurrentModificationException e) {
                        continue;
                    }
                        
                    if (classState.classIndex != null) {
                        IndexedEntity sie = 
                                new IndexedEntity(classState.keyFieldsArr, 
                                                  entity);
                        deviceKey = classState.classIndex.get(sie);
                    }
                }
            }
            if (deviceKey != null) {
                // If the primary or secondary index contains the entity, 
                // update the entity timestamp, then use resulting device 
                // key to look up the device in the device map, and
                // use the referenced Device below.
                entity.setLastSeenTimestamp(new Date());
                device = deviceMap.get(deviceKey);
                if (device == null)
                    continue;
            } else {
                // If the secondary index does not contain the entity, 
                // create a new Device object containing the entity, and 
                // generate a new device ID
                synchronized (deviceKeyLock) {
                    deviceKey = Long.valueOf(deviceKeyCounter++);
                }
                device = new Device(deviceKey, entity, classes);
                
                // Add the new device to the primary map with a simple put
                deviceMap.put(deviceKey, device);
                
                if (!updateIndices(device, deviceKey)) {
                    if (deleteQueue == null)
                        deleteQueue = new ArrayList<Long>();
                    deleteQueue.add(deviceKey);
                    continue;
                }
                break;
            }
            
            if (device.containsEntity(entity)) {
                break;
            } else {
                Device newDevice = new Device(device, entity, classes);
                // XXX - TODO
                // When adding an entity, any existing entities on the
                // same OpenFlow switch cluster but a different attachment
                // point should be removed. If an entity being removed 
                // contains an IP address but the new entity does not contain
                // that IP, then a new entity should be added containing the
                // IP (including updating the entity caches), preserving the 
                // old timestamp of the entity.
                
                // XXX - TODO Handle port channels
                
                // XXX - TODO Handle broadcast domains
                
                // XXX - TODO Prevent flapping of entities
                
                boolean res = deviceMap.replace(deviceKey, device, newDevice);
                // If replace returns false, restart the process from the 
                // beginning (this implies another thread concurrently 
                // modified this Device).
                if (!res)
                    continue;
                
                device = newDevice;
                
                if (!updateIndices(device, deviceKey)) {
                    continue;
                }
                break;
            }
        }
        
        if (deleteQueue != null) {
            for (Long l : deleteQueue) {
                deviceMap.remove(l);
            }
        }
        return device;
    }
    
    /**
     * Get the secondary index for a class.  Will return null if the 
     * secondary index was created concurrently in another thread. 
     * @param clazz the class for the index
     * @return
     */
    private ClassState getClassState(IEntityClass clazz) 
                                      throws ConcurrentModificationException {
        ClassState classState = classStateMap.get(clazz);
        if (classState != null) return classState;
        
        classState = new ClassState(clazz);
        ClassState r = classStateMap.putIfAbsent(clazz, classState);
        if (r != null) {
            // concurrent add; restart
            throw new ConcurrentModificationException();
        }
        return classState;
    }
    
    /**
     * Update both the primary and class indices for the provided device.
     * If the update fails because of a concurrent update, will return false.
     * @param device the device to update
     * @param deviceKey the device key for the device
     * @return true if the update succeeded, false otherwise.
     */
    private boolean updateIndices(Device device, Long deviceKey) {
        if (!updateIndex(device, deviceKey, 
                         primaryIndex, primaryKeyFieldsArr)) {
            return false;
        }
        for (IEntityClass clazz : device.getEntityClasses()) {
            ClassState classState;
            try {
                classState = getClassState(clazz); 
            } catch (ConcurrentModificationException e) {
                return false;
            }

            if (classState.classIndex != null) {
                if (!updateIndex(device, 
                                 deviceKey, 
                                 classState.classIndex, 
                                 classState.keyFieldsArr))
                    return false;
            }
        }
        // XXX - TODO handle indexed views into data
        return true;
    }                     
    
    /**
     * Attempt to update an index with the entities in the provided
     * {@link Device}.  If the update fails because of a concurrent update,
     * will return false.
     * @param device the device to update
     * @param deviceKey the device key for the device
     * @param index the index to update
     * @param keyFields the key fields to use for the index
     * @return true if the update succeeded, false otherwise.
     */
    private boolean updateIndex(Device device, 
                                Long deviceKey,
                                ConcurrentHashMap<IndexedEntity, 
                                                  Long> index, 
                                EntityField[] keyFields) {
        for (Entity e : device.entities) {
            IndexedEntity ie = new IndexedEntity(keyFields, e);
            Long ret = index.putIfAbsent(ie, deviceKey);
            if (ret != null && !ret.equals(deviceKey)) {
                // If the return value is non-null, then fail the insert 
                // (this implies that a device using this entity has 
                // already been created in another thread).
                return false;
            }
        }
        
<<<<<<< HEAD
        return true;
=======
        // Create our database tables
        storageSource.createTable(DEVICE_TABLE_NAME, null);
        storageSource.setTablePrimaryKeyName(
                        DEVICE_TABLE_NAME, MAC_COLUMN_NAME);
        storageSource.createTable(DEVICE_ATTACHMENT_POINT_TABLE_NAME, null);
        storageSource.setTablePrimaryKeyName(
                        DEVICE_ATTACHMENT_POINT_TABLE_NAME, ID_COLUMN_NAME);
        storageSource.createTable(DEVICE_NETWORK_ADDRESS_TABLE_NAME, null);
        storageSource.setTablePrimaryKeyName(
                        DEVICE_NETWORK_ADDRESS_TABLE_NAME, ID_COLUMN_NAME);
        storageSource.createTable(PORT_CHANNEL_TABLE_NAME, null);
        storageSource.setTablePrimaryKeyName(
                        PORT_CHANNEL_TABLE_NAME, PC_ID_COLUMN_NAME);
        storageSource.addListener(PORT_CHANNEL_TABLE_NAME, this);

        ScheduledExecutorService ses = floodlightProvider.getScheduledExecutor();
        deviceUpdateTask = new SingletonTask(ses, new DeviceUpdateWorker());
         
        // Register for the OpenFlow messages we want
        floodlightProvider.addOFMessageListener(OFType.PACKET_IN, this);
        floodlightProvider.addOFMessageListener(OFType.PORT_STATUS, this);
        // Register for switch events
        floodlightProvider.addOFSwitchListener(this);
        floodlightProvider.addInfoProvider("summary", this);
         // Device and storage aging.
        enableDeviceAgingTimer();
        // Read all our device state (MACs, IPs, attachment points) from storage
        readAllDeviceStateFromStorage();
    }

    @Override
    public void addListener(IDeviceManagerAware listener) {
        deviceManagerAware.add(listener);
>>>>>>> 74bcfed0
    }

	@Override
	public Map<String, Object> getInfo(String type) {
		if (!"summary".equals(type))
			return null;
		
		Map<String, Object> info = new HashMap<String, Object>();
		info.put("# hosts", devMgrMaps.dataLayerAddressDeviceMap.size());
		info.put("# IP Addresses", devMgrMaps.ipv4AddressDeviceMap.size());
		int num_aps = 0;
		for (Map<Integer, Device> devAps : devMgrMaps.switchPortDeviceMap.values())
			num_aps += devAps.size();
		info.put("# attachment points", num_aps);
		
		return info;
	}
}<|MERGE_RESOLUTION|>--- conflicted
+++ resolved
@@ -65,11 +65,11 @@
  * within the network.
  * @author readams
  */
-<<<<<<< HEAD
 public class DeviceManagerImpl implements 
         IDeviceManagerService, IOFMessageListener,
         IOFSwitchListener, ITopologyListener, 
-        IStorageSourceListener, IFloodlightModule {  
+        IStorageSourceListener, IFloodlightModule,
+        IInfoProvider {  
     protected static Logger logger = 
         LoggerFactory.getLogger(DeviceManagerImpl.class);
 
@@ -77,11 +77,6 @@
     protected ITopologyService topology;
     protected IStorageSourceService storageSource;
     
-=======
-public class DeviceManagerImpl implements IDeviceManagerService, IOFMessageListener,
-        IOFSwitchListener, ITopologyListener, IFloodlightModule, IStorageSourceListener,
-        IInfoProvider {      
->>>>>>> 74bcfed0
     /**
      * This is the master device map that maps device IDs to {@link Device}
      * objects.
@@ -836,43 +831,7 @@
             }
         }
         
-<<<<<<< HEAD
         return true;
-=======
-        // Create our database tables
-        storageSource.createTable(DEVICE_TABLE_NAME, null);
-        storageSource.setTablePrimaryKeyName(
-                        DEVICE_TABLE_NAME, MAC_COLUMN_NAME);
-        storageSource.createTable(DEVICE_ATTACHMENT_POINT_TABLE_NAME, null);
-        storageSource.setTablePrimaryKeyName(
-                        DEVICE_ATTACHMENT_POINT_TABLE_NAME, ID_COLUMN_NAME);
-        storageSource.createTable(DEVICE_NETWORK_ADDRESS_TABLE_NAME, null);
-        storageSource.setTablePrimaryKeyName(
-                        DEVICE_NETWORK_ADDRESS_TABLE_NAME, ID_COLUMN_NAME);
-        storageSource.createTable(PORT_CHANNEL_TABLE_NAME, null);
-        storageSource.setTablePrimaryKeyName(
-                        PORT_CHANNEL_TABLE_NAME, PC_ID_COLUMN_NAME);
-        storageSource.addListener(PORT_CHANNEL_TABLE_NAME, this);
-
-        ScheduledExecutorService ses = floodlightProvider.getScheduledExecutor();
-        deviceUpdateTask = new SingletonTask(ses, new DeviceUpdateWorker());
-         
-        // Register for the OpenFlow messages we want
-        floodlightProvider.addOFMessageListener(OFType.PACKET_IN, this);
-        floodlightProvider.addOFMessageListener(OFType.PORT_STATUS, this);
-        // Register for switch events
-        floodlightProvider.addOFSwitchListener(this);
-        floodlightProvider.addInfoProvider("summary", this);
-         // Device and storage aging.
-        enableDeviceAgingTimer();
-        // Read all our device state (MACs, IPs, attachment points) from storage
-        readAllDeviceStateFromStorage();
-    }
-
-    @Override
-    public void addListener(IDeviceManagerAware listener) {
-        deviceManagerAware.add(listener);
->>>>>>> 74bcfed0
     }
 
 	@Override
@@ -881,13 +840,7 @@
 			return null;
 		
 		Map<String, Object> info = new HashMap<String, Object>();
-		info.put("# hosts", devMgrMaps.dataLayerAddressDeviceMap.size());
-		info.put("# IP Addresses", devMgrMaps.ipv4AddressDeviceMap.size());
-		int num_aps = 0;
-		for (Map<Integer, Device> devAps : devMgrMaps.switchPortDeviceMap.values())
-			num_aps += devAps.size();
-		info.put("# attachment points", num_aps);
-		
+		info.put("# hosts", deviceMap.size());
 		return info;
 	}
 }