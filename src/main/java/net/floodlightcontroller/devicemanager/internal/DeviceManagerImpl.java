/**
 *    Copyright 2011,2012 Big Switch Networks, Inc.
 *    Originally created by David Erickson, Stanford University
 *
 *    Licensed under the Apache License, Version 2.0 (the "License"); you may
 *    not use this file except in compliance with the License. You may obtain
 *    a copy of the License at
 *
 *         http://www.apache.org/licenses/LICENSE-2.0
 *
 *    Unless required by applicable law or agreed to in writing, software
 *    distributed under the License is distributed on an "AS IS" BASIS, WITHOUT
 *    WARRANTIES OR CONDITIONS OF ANY KIND, either express or implied. See the
 *    License for the specific language governing permissions and limitations
 *    under the License.
 **/

package net.floodlightcontroller.devicemanager.internal;

import java.util.ArrayList;
import java.util.Calendar;
import java.util.Collection;
import java.util.Collections;
import java.util.Comparator;
import java.util.Date;
import java.util.EnumSet;
import java.util.HashMap;
import java.util.HashSet;
import java.util.Iterator;
import java.util.LinkedList;
import java.util.List;
import java.util.ListIterator;
import java.util.Map;
import java.util.Queue;
import java.util.Set;
import java.util.concurrent.ConcurrentHashMap;
import java.util.concurrent.ConcurrentMap;
import java.util.concurrent.ScheduledExecutorService;
import java.util.concurrent.TimeUnit;

import net.floodlightcontroller.core.FloodlightContext;
import net.floodlightcontroller.core.HAListenerTypeMarker;
import net.floodlightcontroller.core.IFloodlightProviderService;
import net.floodlightcontroller.core.IHAListener;
import net.floodlightcontroller.core.IInfoProvider;
import net.floodlightcontroller.core.IOFMessageListener;
import net.floodlightcontroller.core.IOFSwitch;
import net.floodlightcontroller.core.IFloodlightProviderService.Role;
import net.floodlightcontroller.core.module.FloodlightModuleContext;
import net.floodlightcontroller.core.module.FloodlightModuleException;
import net.floodlightcontroller.core.module.IFloodlightModule;
import net.floodlightcontroller.core.module.IFloodlightService;
import net.floodlightcontroller.core.util.ListenerDispatcher;
import net.floodlightcontroller.core.util.SingletonTask;
import net.floodlightcontroller.debugcounter.IDebugCounterService;
import net.floodlightcontroller.debugcounter.NullDebugCounter;
import net.floodlightcontroller.debugcounter.IDebugCounterService.CounterType;
import net.floodlightcontroller.devicemanager.IDevice;
import net.floodlightcontroller.devicemanager.IDeviceService;
import net.floodlightcontroller.devicemanager.IEntityClass;
import net.floodlightcontroller.devicemanager.IEntityClassListener;
import net.floodlightcontroller.devicemanager.IEntityClassifierService;
import net.floodlightcontroller.devicemanager.IDeviceListener;
import net.floodlightcontroller.devicemanager.SwitchPort;
import net.floodlightcontroller.devicemanager.internal.DeviceSyncRepresentation.SyncEntity;
import net.floodlightcontroller.devicemanager.web.DeviceRoutable;
import net.floodlightcontroller.flowcache.IFlowReconcileEngineService;
import net.floodlightcontroller.flowcache.IFlowReconcileListener;
import net.floodlightcontroller.flowcache.IFlowReconcileService;
import net.floodlightcontroller.flowcache.OFMatchReconcile;
import net.floodlightcontroller.linkdiscovery.ILinkDiscovery.LDUpdate;
import net.floodlightcontroller.packet.ARP;
import net.floodlightcontroller.packet.DHCP;
import net.floodlightcontroller.packet.DHCPOption;
import net.floodlightcontroller.packet.Ethernet;
import net.floodlightcontroller.packet.IPv4;
import net.floodlightcontroller.packet.UDP;
import net.floodlightcontroller.packet.DHCP.DHCPOptionCode;
import net.floodlightcontroller.restserver.IRestApiService;
import net.floodlightcontroller.storage.IStorageSourceService;
import net.floodlightcontroller.threadpool.IThreadPoolService;
import net.floodlightcontroller.topology.ITopologyListener;
import net.floodlightcontroller.topology.ITopologyService;
import net.floodlightcontroller.util.MultiIterator;
import static net.floodlightcontroller.devicemanager.internal.
DeviceManagerImpl.DeviceUpdate.Change.*;

import org.openflow.protocol.OFMatchWithSwDpid;
import org.openflow.protocol.OFMessage;
import org.openflow.protocol.OFPacketIn;
import org.openflow.protocol.OFPort;
import org.openflow.protocol.OFType;
import org.sdnplatform.sync.IClosableIterator;
import org.sdnplatform.sync.IStoreClient;
import org.sdnplatform.sync.ISyncService;
import org.sdnplatform.sync.ISyncService.Scope;
import org.sdnplatform.sync.Versioned;
import org.sdnplatform.sync.error.ObsoleteVersionException;
import org.sdnplatform.sync.error.SyncException;
import org.slf4j.Logger;
import org.slf4j.LoggerFactory;

/**
 * DeviceManager creates Devices based upon MAC addresses seen in the network.
 * It tracks any network addresses mapped to the Device, and its location
 * within the network.
 * @author readams
 */
public class DeviceManagerImpl implements
IDeviceService, IOFMessageListener, ITopologyListener,
IFloodlightModule, IEntityClassListener,
IFlowReconcileListener, IInfoProvider {
    protected static Logger logger =
            LoggerFactory.getLogger(DeviceManagerImpl.class);

    public static final String MODULE_NAME = "devicemanager";

    protected IFloodlightProviderService floodlightProvider;
    protected ITopologyService topology;
    protected IStorageSourceService storageSource;
    protected IRestApiService restApi;
    protected IThreadPoolService threadPool;
    protected IFlowReconcileService flowReconcileMgr;
    protected IFlowReconcileEngineService flowReconcileEngine;
    protected IDebugCounterService debugCounters;
    private ISyncService syncService;
    private IStoreClient<String,DeviceSyncRepresentation> storeClient;
    private DeviceSyncManager deviceSyncManager;

    public static final String CNT_INCOMING = MODULE_NAME + "-incoming";
    public static final String CNT_RECONCILE_REQUEST = MODULE_NAME +
            "-reconcileRequest";
    public static final String CNT_RECONCILE_NO_SOURCE = MODULE_NAME +
            "-reconcileNoSourceDevice";
    public static final String CNT_RECONCILE_NO_DEST = MODULE_NAME +
            "-reconcileNoDestDevice";
    public static final String CNT_BROADCAST_SOURCE = MODULE_NAME +
            "-broadcastSource";
    public static final String CNT_NO_SOURCE = MODULE_NAME +
            "-noSourceDevice";
    public static final String CNT_NO_DEST = MODULE_NAME +
            "-noDestDevice";
    public static final String CNT_DHCP_CLIENT_NAME_SNOOPED = MODULE_NAME +
            "-dhcpClientNameSnooped";
    public static final String CNT_DEVICE_ON_INTERAL_PORT_NOT_LEARNED =
            MODULE_NAME + "-deviceOnInternalPortNotLearned";
    public static final String CNT_PACKET_NOT_ALLOWED = MODULE_NAME +
            "-packetNotAllowed";
    public static final String CNT_NEW_DEVICE = MODULE_NAME +
            "-newDevice";
    public static final String CNT_PACKET_ON_INTERNAL_PORT_FOR_KNOWN_DEVICE =
            MODULE_NAME + "-packetOnInternalPortForKnownDevice";
    public static final String CNT_NEW_ENTITY = MODULE_NAME +
            "-newEntity";
    public static final String CNT_DEVICE_CHANGED = MODULE_NAME +
            "-deviceChanged";
    public static final String CNT_DEVICE_MOVED = MODULE_NAME +
            "-deviceMoved";
    public static final String CNT_CLEANUP_ENTITIES_RUNS = MODULE_NAME +
            "-cleanupEntitiesRuns";
    public static final String CNT_ENTITY_REMOVED_TIMEOUT = MODULE_NAME +
            "-entityRemovedTimeout";
    public static final String CNT_DEVICE_DELETED = MODULE_NAME +
            "-deviceDeleted";
    public static final String CNT_DEVICE_RECLASSIFY_DELETE = MODULE_NAME +
            "-deviceReclassifyDelete";
    public static final String CNT_DEVICE_STORED = MODULE_NAME +
            "-deviceStored";
    public static final String CNT_DEVICE_STORE_THROTTLED = MODULE_NAME +
            "-deviceStoreThrottled";
    public static final String CNT_DEVICE_REMOVED_FROM_STORE = MODULE_NAME +
            "-deviceRemovedFromStore";
    public static final String CNT_SYNC_EXCEPTION = MODULE_NAME +
            "-syncException";
    public static final String CNT_DEVICES_FROM_STORE = MODULE_NAME +
            "-devicesFromStore";
    public static final String CNT_CONSOLIDATE_STORE_RUNS = MODULE_NAME +
            "-consolidateStoreRuns";
    public static final String CNT_CONSOLIDATE_STORE_DEVICES_REMOVED = MODULE_NAME +
            "-consolidateStoreDevicesRemoved";








    private boolean isMaster = false;

    static final String DEVICE_SYNC_STORE_NAME =
            DeviceManagerImpl.class.getCanonicalName() + ".stateStore";

    /**
     * Time interval between writes of entries for the same device to
     * the sync store.
     */
    static final int DEFAULT_SYNC_STORE_WRITE_INTERVAL_MS =
            5*60*1000; // 5 min
    private int syncStoreWriteIntervalMs = DEFAULT_SYNC_STORE_WRITE_INTERVAL_MS;

    /**
     * Time after SLAVE->MASTER until we run the consolidate store
     * code.
     */
    static final int DEFAULT_INITIAL_SYNC_STORE_CONSOLIDATE_MS =
            15*1000; // 15 sec
    private int initialSyncStoreConsolidateMs =
            DEFAULT_INITIAL_SYNC_STORE_CONSOLIDATE_MS;

    /**
     * Time interval between consolidate store runs.
     */
    static final int DEFAULT_SYNC_STORE_CONSOLIDATE_INTERVAL_MS =
            75*60*1000; // 75 min
    private final int syncStoreConsolidateIntervalMs =
            DEFAULT_INITIAL_SYNC_STORE_CONSOLIDATE_MS;


    /**
     * Time in milliseconds before entities will expire
     */
    protected static final int ENTITY_TIMEOUT = 60*60*1000;

    /**
     * Time in seconds between cleaning up old entities/devices
     */
    protected static final int ENTITY_CLEANUP_INTERVAL = 60*60;

    /**
     * This is the master device map that maps device IDs to {@link Device}
     * objects.
     */
    protected ConcurrentHashMap<Long, Device> deviceMap;

    /**
     * Counter used to generate device keys
     */
    protected long deviceKeyCounter = 0;

    /**
     * Lock for incrementing the device key counter
     */
    protected Object deviceKeyLock = new Object();

    /**
     * This is the primary entity index that contains all entities
     */
    protected DeviceUniqueIndex primaryIndex;

    /**
     * This stores secondary indices over the fields in the devices
     */
    protected Map<EnumSet<DeviceField>, DeviceIndex> secondaryIndexMap;

    /**
     * This map contains state for each of the {@ref IEntityClass}
     * that exist
     */
    protected ConcurrentHashMap<String, ClassState> classStateMap;

    /**
     * This is the list of indices we want on a per-class basis
     */
    protected Set<EnumSet<DeviceField>> perClassIndices;

    /**
     * The entity classifier currently in use
     */
    protected IEntityClassifierService entityClassifier;

    /**
     * Used to cache state about specific entity classes
     */
    protected class ClassState {

        /**
         * The class index
         */
        protected DeviceUniqueIndex classIndex;

        /**
         * This stores secondary indices over the fields in the device for the
         * class
         */
        protected Map<EnumSet<DeviceField>, DeviceIndex> secondaryIndexMap;

        /**
         * Allocate a new {@link ClassState} object for the class
         * @param clazz the class to use for the state
         */
        public ClassState(IEntityClass clazz) {
            EnumSet<DeviceField> keyFields = clazz.getKeyFields();
            EnumSet<DeviceField> primaryKeyFields =
                    entityClassifier.getKeyFields();
            boolean keyFieldsMatchPrimary =
                    primaryKeyFields.equals(keyFields);

            if (!keyFieldsMatchPrimary)
                classIndex = new DeviceUniqueIndex(keyFields);

            secondaryIndexMap =
                    new HashMap<EnumSet<DeviceField>, DeviceIndex>();
            for (EnumSet<DeviceField> fields : perClassIndices) {
                secondaryIndexMap.put(fields,
                                      new DeviceMultiIndex(fields));
            }
        }
    }

    /**
     * Device manager event listeners
     * reclassifyDeviceListeners are notified first before reconcileDeviceListeners.
     * This is to make sure devices are correctly reclassified before reconciliation.
     */
    protected ListenerDispatcher<String,IDeviceListener> deviceListeners;

    /**
     * A device update event to be dispatched
     */
    protected static class DeviceUpdate {
        public enum Change {
            ADD, DELETE, CHANGE;
        }

        /**
         * The affected device
         */
        protected Device device;

        /**
         * The change that was made
         */
        protected Change change;

        /**
         * If not added, then this is the list of fields changed
         */
        protected EnumSet<DeviceField> fieldsChanged;

        public DeviceUpdate(Device device, Change change,
                            EnumSet<DeviceField> fieldsChanged) {
            super();
            this.device = device;
            this.change = change;
            this.fieldsChanged = fieldsChanged;
        }

        @Override
        public String toString() {
            String devIdStr = device.getEntityClass().getName() + "::" +
                    device.getMACAddressString();
            return "DeviceUpdate [device=" + devIdStr + ", change=" + change
                   + ", fieldsChanged=" + fieldsChanged + "]";
        }

    }

    /**
     * AttachmentPointComparator
     *
     * Compares two attachment points and returns the latest one.
     * It is assumed that the two attachment points are in the same
     * L2 domain.
     *
     * @author srini
     */
    protected class AttachmentPointComparator
    implements Comparator<AttachmentPoint> {
        public AttachmentPointComparator() {
            super();
        }

        @Override
        public int compare(AttachmentPoint oldAP, AttachmentPoint newAP) {
            //First compare based on L2 domain ID;

            long oldSw = oldAP.getSw();
            short oldPort = oldAP.getPort();
            long oldDomain = topology.getL2DomainId(oldSw);
            boolean oldBD = topology.isBroadcastDomainPort(oldSw, oldPort);

            long newSw = newAP.getSw();
            short newPort = newAP.getPort();
            long newDomain = topology.getL2DomainId(newSw);
            boolean newBD = topology.isBroadcastDomainPort(newSw, newPort);

            if (oldDomain < newDomain) return -1;
            else if (oldDomain > newDomain) return 1;


            // Give preference to OFPP_LOCAL always
            if (oldPort != OFPort.OFPP_LOCAL.getValue() &&
                    newPort == OFPort.OFPP_LOCAL.getValue()) {
                return -1;
            } else if (oldPort == OFPort.OFPP_LOCAL.getValue() &&
                    newPort != OFPort.OFPP_LOCAL.getValue()) {
                return 1;
            }

            // We expect that the last seen of the new AP is higher than
            // old AP, if it is not, just reverse and send the negative
            // of the result.
            if (oldAP.getActiveSince() > newAP.getActiveSince())
                return -compare(newAP, oldAP);

            long activeOffset = 0;
            if (!topology.isConsistent(oldSw, oldPort, newSw, newPort)) {
                if (!newBD && oldBD) {
                    return -1;
                }
                if (newBD && oldBD) {
                    activeOffset = AttachmentPoint.EXTERNAL_TO_EXTERNAL_TIMEOUT;
                }
                else if (newBD && !oldBD){
                    activeOffset = AttachmentPoint.OPENFLOW_TO_EXTERNAL_TIMEOUT;
                }

            } else {
                // The attachment point is consistent.
                activeOffset = AttachmentPoint.CONSISTENT_TIMEOUT;
            }


            if ((newAP.getActiveSince() > oldAP.getLastSeen() + activeOffset) ||
                    (newAP.getLastSeen() > oldAP.getLastSeen() +
                            AttachmentPoint.INACTIVITY_INTERVAL)) {
                return -1;
            }
            return 1;
        }
    }
    /**
     * Comparator for sorting by cluster ID
     */
    public AttachmentPointComparator apComparator;

    /**
     * Switch ports where attachment points shouldn't be learned
     */
    private Set<SwitchPort> suppressAPs;

    /**
     * Periodic task to clean up expired entities
     */
    public SingletonTask entityCleanupTask;


    /**
     * Periodic task to consolidate entries in the store. I.e., delete
     * entries in the store that are not known to DeviceManager
     */
    private SingletonTask storeConsolidateTask;

    /**
     * Listens for HA notifications
     */
    protected HAListenerDelegate haListenerDelegate;


    // *********************
    // IDeviceManagerService
    // *********************

    @Override
    public IDevice getDevice(Long deviceKey) {
        return deviceMap.get(deviceKey);
    }

    @Override
    public IDevice findDevice(long macAddress, Short vlan,
                              Integer ipv4Address, Long switchDPID,
                              Integer switchPort)
                              throws IllegalArgumentException {
        if (vlan != null && vlan.shortValue() <= 0)
            vlan = null;
        if (ipv4Address != null && ipv4Address == 0)
            ipv4Address = null;
        Entity e = new Entity(macAddress, vlan, ipv4Address, switchDPID,
                              switchPort, null);
        /**
        if (!allKeyFieldsPresent(e, entityClassifier.getKeyFields())) {
            throw new IllegalArgumentException("Not all key fields specified."
                      + " Required fields: " + entityClassifier.getKeyFields());
        }
        */
        return findDeviceByEntity(e);
    }

    @Override
    public IDevice findClassDevice(IEntityClass entityClass, long macAddress,
                                  Short vlan, Integer ipv4Address)
                                  throws IllegalArgumentException {
        if (vlan != null && vlan.shortValue() <= 0)
            vlan = null;
        if (ipv4Address != null && ipv4Address == 0)
            ipv4Address = null;
        Entity e = new Entity(macAddress, vlan, ipv4Address,
                              null, null, null);
        if (entityClass == null ||
                !allKeyFieldsPresent(e, entityClass.getKeyFields())) {
            throw new IllegalArgumentException("Not all key fields and/or "
                    + " no source device specified. Required fields: " +
                    entityClassifier.getKeyFields());
        }
        return findDestByEntity(entityClass, e);
    }

    @Override
    public Collection<? extends IDevice> getAllDevices() {
        return Collections.unmodifiableCollection(deviceMap.values());
    }

    @Override
    public void addIndex(boolean perClass,
                         EnumSet<DeviceField> keyFields) {
        if (perClass) {
            perClassIndices.add(keyFields);
        } else {
            secondaryIndexMap.put(keyFields,
                                  new DeviceMultiIndex(keyFields));
        }
    }

    @Override
    public Iterator<? extends IDevice> queryDevices(Long macAddress,
                                                    Short vlan,
                                                    Integer ipv4Address,
                                                    Long switchDPID,
                                                    Integer switchPort) {
        DeviceIndex index = null;
        if (secondaryIndexMap.size() > 0) {
            EnumSet<DeviceField> keys =
                    getEntityKeys(macAddress, vlan, ipv4Address,
                                  switchDPID, switchPort);
            index = secondaryIndexMap.get(keys);
        }

        Iterator<Device> deviceIterator = null;
        if (index == null) {
            // Do a full table scan
            deviceIterator = deviceMap.values().iterator();
        } else {
            // index lookup
            Entity entity = new Entity((macAddress == null ? 0 : macAddress),
                                       vlan,
                                       ipv4Address,
                                       switchDPID,
                                       switchPort,
                                       null);
            deviceIterator =
                    new DeviceIndexInterator(this, index.queryByEntity(entity));
        }

        DeviceIterator di =
                new DeviceIterator(deviceIterator,
                                   null,
                                   macAddress,
                                   vlan,
                                   ipv4Address,
                                   switchDPID,
                                   switchPort);
        return di;
    }

    @Override
    public Iterator<? extends IDevice> queryClassDevices(IEntityClass entityClass,
                                                         Long macAddress,
                                                         Short vlan,
                                                         Integer ipv4Address,
                                                         Long switchDPID,
                                                         Integer switchPort) {
        ArrayList<Iterator<Device>> iterators =
                new ArrayList<Iterator<Device>>();
        ClassState classState = getClassState(entityClass);

        DeviceIndex index = null;
        if (classState.secondaryIndexMap.size() > 0) {
            EnumSet<DeviceField> keys =
                    getEntityKeys(macAddress, vlan, ipv4Address,
                                  switchDPID, switchPort);
            index = classState.secondaryIndexMap.get(keys);
        }

        Iterator<Device> iter;
        if (index == null) {
            index = classState.classIndex;
            if (index == null) {
                // scan all devices
                return new DeviceIterator(deviceMap.values().iterator(),
                                          new IEntityClass[] { entityClass },
                                          macAddress, vlan, ipv4Address,
                                          switchDPID, switchPort);
            } else {
                // scan the entire class
                iter = new DeviceIndexInterator(this, index.getAll());
            }
        } else {
            // index lookup
            Entity entity =
                    new Entity((macAddress == null ? 0 : macAddress),
                               vlan,
                               ipv4Address,
                               switchDPID,
                               switchPort,
                               null);
            iter = new DeviceIndexInterator(this,
                                            index.queryByEntity(entity));
        }
        iterators.add(iter);

        return new MultiIterator<Device>(iterators.iterator());
    }

    protected Iterator<Device> getDeviceIteratorForQuery(Long macAddress,
                                                        Short vlan,
                                                        Integer ipv4Address,
                                                        Long switchDPID,
                                                        Integer switchPort) {
        DeviceIndex index = null;
        if (secondaryIndexMap.size() > 0) {
            EnumSet<DeviceField> keys =
                getEntityKeys(macAddress, vlan, ipv4Address,
                            switchDPID, switchPort);
            index = secondaryIndexMap.get(keys);
        }

        Iterator<Device> deviceIterator = null;
        if (index == null) {
            // Do a full table scan
            deviceIterator = deviceMap.values().iterator();
        } else {
            // index lookup
            Entity entity = new Entity((macAddress == null ? 0 : macAddress),
                                vlan,
                                ipv4Address,
                                switchDPID,
                                switchPort,
                                null);
            deviceIterator =
                new DeviceIndexInterator(this, index.queryByEntity(entity));
        }

        DeviceIterator di =
            new DeviceIterator(deviceIterator,
                                null,
                                macAddress,
                                vlan,
                                ipv4Address,
                                switchDPID,
                                switchPort);
        return di;
    }

    @Override
    public void addListener(IDeviceListener listener) {
         deviceListeners.addListener("device", listener);
         logListeners();
    }

    @Override
    public void addSuppressAPs(long swId, short port) {
        suppressAPs.add(new SwitchPort(swId, port));
    }

    @Override
    public void removeSuppressAPs(long swId, short port) {
        suppressAPs.remove(new SwitchPort(swId, port));
    }

    @Override
    public Set<SwitchPort> getSuppressAPs() {
        return Collections.unmodifiableSet(suppressAPs);
    }

    private void logListeners() {
        List<IDeviceListener> listeners = deviceListeners.getOrderedListeners();
        if (listeners != null) {
            StringBuffer sb = new StringBuffer();
            sb.append("DeviceListeners: ");
            for (IDeviceListener l : listeners) {
                sb.append(l.getName());
                sb.append(",");
            }
            logger.debug(sb.toString());
        }
    }

    // *************
    // IInfoProvider
    // *************

    @Override
    public Map<String, Object> getInfo(String type) {
        if (!"summary".equals(type))
            return null;

        Map<String, Object> info = new HashMap<String, Object>();
        info.put("# hosts", deviceMap.size());
        return info;
    }

    // ******************
    // IOFMessageListener
    // ******************

    @Override
    public String getName() {
        return MODULE_NAME;
    }

    @Override
    public boolean isCallbackOrderingPrereq(OFType type, String name) {
        return ((type == OFType.PACKET_IN || type == OFType.FLOW_MOD)
                && name.equals("topology"));
    }

    @Override
    public boolean isCallbackOrderingPostreq(OFType type, String name) {
        return false;
    }

    @Override
    public Command receive(IOFSwitch sw, OFMessage msg,
                           FloodlightContext cntx) {
        switch (msg.getType()) {
            case PACKET_IN:
                debugCounters.updateCounter(CNT_INCOMING);
                return this.processPacketInMessage(sw,
                                                   (OFPacketIn) msg, cntx);
            default:
                break;
        }
        return Command.CONTINUE;
    }

    // ***************
    // IFlowReconcileListener
    // ***************
    @Override
    public Command reconcileFlows(ArrayList<OFMatchReconcile> ofmRcList) {
        ListIterator<OFMatchReconcile> iter = ofmRcList.listIterator();
        while (iter.hasNext()) {
            OFMatchReconcile ofm = iter.next();

            // Remove the STOPPed flow.
            if (Command.STOP == reconcileFlow(ofm)) {
                iter.remove();
            }
        }

        if (ofmRcList.size() > 0) {
            return Command.CONTINUE;
        } else {
            return Command.STOP;
        }
    }

    protected Command reconcileFlow(OFMatchReconcile ofm) {
        debugCounters.updateCounter(CNT_RECONCILE_REQUEST);
        // Extract source entity information
        Entity srcEntity =
                getEntityFromFlowMod(ofm.ofmWithSwDpid, true);
        if (srcEntity == null) {
            debugCounters.updateCounter(CNT_RECONCILE_NO_SOURCE);
            return Command.STOP;
       }

        // Find the device by source entity
        Device srcDevice = findDeviceByEntity(srcEntity);
        if (srcDevice == null)  {
            debugCounters.updateCounter(CNT_RECONCILE_NO_SOURCE);
            return Command.STOP;
<<<<<<< HEAD
=======
        }

>>>>>>> 0efa3d47
        // Store the source device in the context
        fcStore.put(ofm.cntx, CONTEXT_SRC_DEVICE, srcDevice);

        // Find the device matching the destination from the entity
        // classes of the source.
        Entity dstEntity = getEntityFromFlowMod(ofm.ofmWithSwDpid, false);
        Device dstDevice = null;
        if (dstEntity != null) {
            dstDevice = findDestByEntity(srcDevice.getEntityClass(), dstEntity);
            if (dstDevice != null)
                fcStore.put(ofm.cntx, CONTEXT_DST_DEVICE, dstDevice);
            else
                debugCounters.updateCounter(CNT_RECONCILE_NO_DEST);
        } else {
            debugCounters.updateCounter(CNT_RECONCILE_NO_DEST);
        }
        if (logger.isTraceEnabled()) {
            logger.trace("Reconciling flow: match={}, srcEntity={}, srcDev={}, "
                         + "dstEntity={}, dstDev={}",
                         new Object[] {ofm.ofmWithSwDpid.getOfMatch(),
                                       srcEntity, srcDevice,
                                       dstEntity, dstDevice } );
        }
        return Command.CONTINUE;
    }

    // *****************
    // IFloodlightModule
    // *****************

    @Override
    public Collection<Class<? extends IFloodlightService>> getModuleServices() {
        Collection<Class<? extends IFloodlightService>> l =
                new ArrayList<Class<? extends IFloodlightService>>();
        l.add(IDeviceService.class);
        return l;
    }

    @Override
    public Map<Class<? extends IFloodlightService>, IFloodlightService>
    getServiceImpls() {
        Map<Class<? extends IFloodlightService>,
        IFloodlightService> m =
        new HashMap<Class<? extends IFloodlightService>,
        IFloodlightService>();
        // We are the class that implements the service
        m.put(IDeviceService.class, this);
        return m;
    }

    @Override
    public Collection<Class<? extends IFloodlightService>> getModuleDependencies() {
        Collection<Class<? extends IFloodlightService>> l =
                new ArrayList<Class<? extends IFloodlightService>>();
        l.add(IFloodlightProviderService.class);
        l.add(IStorageSourceService.class);
        l.add(ITopologyService.class);
        l.add(IRestApiService.class);
        l.add(IThreadPoolService.class);
        l.add(IFlowReconcileService.class);
        l.add(IEntityClassifierService.class);
        l.add(ISyncService.class);
        return l;
    }

    @Override
    public void init(FloodlightModuleContext fmc) {
        this.perClassIndices =
                new HashSet<EnumSet<DeviceField>>();
        addIndex(true, EnumSet.of(DeviceField.IPV4));

        this.deviceListeners = new ListenerDispatcher<String, IDeviceListener>();
        this.suppressAPs = Collections.newSetFromMap(
                               new ConcurrentHashMap<SwitchPort, Boolean>());

        this.floodlightProvider =
                fmc.getServiceImpl(IFloodlightProviderService.class);
        this.storageSource =
                fmc.getServiceImpl(IStorageSourceService.class);
        this.topology =
                fmc.getServiceImpl(ITopologyService.class);
        this.restApi = fmc.getServiceImpl(IRestApiService.class);
        this.threadPool = fmc.getServiceImpl(IThreadPoolService.class);
        this.flowReconcileMgr = fmc.getServiceImpl(IFlowReconcileService.class);
        this.flowReconcileEngine = fmc.getServiceImpl(IFlowReconcileEngineService.class);
        this.entityClassifier = fmc.getServiceImpl(IEntityClassifierService.class);
        this.debugCounters = fmc.getServiceImpl(IDebugCounterService.class);
        this.syncService = fmc.getServiceImpl(ISyncService.class);
        this.deviceSyncManager = new DeviceSyncManager();
        this.haListenerDelegate = new HAListenerDelegate();
    }

    @Override
    public void startUp(FloodlightModuleContext fmc)
            throws FloodlightModuleException {
        isMaster = (floodlightProvider.getRole() == Role.MASTER);
        primaryIndex = new DeviceUniqueIndex(entityClassifier.getKeyFields());
        secondaryIndexMap = new HashMap<EnumSet<DeviceField>, DeviceIndex>();

        deviceMap = new ConcurrentHashMap<Long, Device>();
        classStateMap =
                new ConcurrentHashMap<String, ClassState>();
        apComparator = new AttachmentPointComparator();

        floodlightProvider.addOFMessageListener(OFType.PACKET_IN, this);
        floodlightProvider.addHAListener(this.haListenerDelegate);
        if (topology != null)
            topology.addListener(this);
        flowReconcileMgr.addFlowReconcileListener(this);
        entityClassifier.addListener(this);

        ScheduledExecutorService ses = threadPool.getScheduledExecutor();
        Runnable ecr = new Runnable() {
            @Override
            public void run() {
                cleanupEntities();
                entityCleanupTask.reschedule(ENTITY_CLEANUP_INTERVAL,
                                             TimeUnit.SECONDS);
            }
        };
        entityCleanupTask = new SingletonTask(ses, ecr);
        entityCleanupTask.reschedule(ENTITY_CLEANUP_INTERVAL,
                                     TimeUnit.SECONDS);

        Runnable consolidateStoreRunner = new Runnable() {
            @Override
            public void run() {
                deviceSyncManager.consolidateStore();
                storeConsolidateTask.reschedule(syncStoreConsolidateIntervalMs,
                                                TimeUnit.MILLISECONDS);
            }
        };
        storeConsolidateTask = new SingletonTask(ses, consolidateStoreRunner);
        if (isMaster)
            storeConsolidateTask.reschedule(syncStoreConsolidateIntervalMs,
                                            TimeUnit.MILLISECONDS);


        if (restApi != null) {
            restApi.addRestletRoutable(new DeviceRoutable());
        } else {
            logger.debug("Could not instantiate REST API");
        }

        registerDeviceManagerDebugCounters();

        try {
            this.syncService.registerStore(DEVICE_SYNC_STORE_NAME, Scope.LOCAL);
            this.storeClient = this.syncService
                    .getStoreClient(DEVICE_SYNC_STORE_NAME,
                                    String.class,
                                    DeviceSyncRepresentation.class);
        } catch (SyncException e) {
            throw new FloodlightModuleException("Error while setting up sync service", e);
        }
    }

    private void registerDeviceManagerDebugCounters() {
        if (debugCounters == null) {
            logger.error("Debug Counter Service not found.");
            debugCounters = new NullDebugCounter();
            return;
        }
        debugCounters.registerCounter(CNT_INCOMING,
            "All incoming packets seen by this module", CounterType.ALWAYS_COUNT);
        debugCounters.registerCounter(CNT_RECONCILE_REQUEST,
            "Number of flows that have been received for reconciliation by " +
            "this module",
            CounterType.ALWAYS_COUNT);
        debugCounters.registerCounter(CNT_RECONCILE_NO_SOURCE,
            "Number of flow reconcile events that failed because no source " +
            "device could be identified",
            CounterType.WARN); // is this really a warning
        debugCounters.registerCounter(CNT_RECONCILE_NO_DEST,
            "Number of flow reconcile events that failed because no " +
            "destination device could be identified",
            CounterType.WARN); // is this really a warning
        debugCounters.registerCounter(CNT_BROADCAST_SOURCE,
            "Number of packetIns that were discarded because the source " +
            "MAC was broadcast or multicast",
            CounterType.WARN);
        debugCounters.registerCounter(CNT_NO_SOURCE,
             "Number of packetIns that were discarded because the " +
             "could not identify a source device. This can happen if a " +
             "packet is not allowed, appears on an illegal port, does not " +
             "have a valid address space, etc.",
             CounterType.WARN);
        debugCounters.registerCounter(CNT_NO_DEST,
             "Number of packetIns that did not have an associated " +
             "destination device. E.g., because the destination MAC is " +
             "broadcast/multicast or is not yet known to the controller.",
             CounterType.ALWAYS_COUNT);
        debugCounters.registerCounter(CNT_DHCP_CLIENT_NAME_SNOOPED,
             "Number of times a DHCP client name was snooped from a " +
             "packetIn.",
             CounterType.ALWAYS_COUNT);
        debugCounters.registerCounter(CNT_DEVICE_ON_INTERAL_PORT_NOT_LEARNED,
             "Number of times packetIn was received on an internal port and" +
             "no source device is known for the source MAC. The packetIn is " +
             "discarded.",
             CounterType.WARN);
        debugCounters.registerCounter(CNT_PACKET_NOT_ALLOWED,
             "Number of times a packetIn was not allowed due to spoofing " +
             "protection configuration.",
             CounterType.WARN); // is this really a warning?
        debugCounters.registerCounter(CNT_NEW_DEVICE,
             "Number of times a new device was learned",
             CounterType.ALWAYS_COUNT);
        debugCounters.registerCounter(CNT_PACKET_ON_INTERNAL_PORT_FOR_KNOWN_DEVICE,
             "Number of times a packetIn was received on an internal port " +
             "for a known device.",
             CounterType.ALWAYS_COUNT);
        debugCounters.registerCounter(CNT_NEW_ENTITY,
             "Number of times a new entity was learned for an existing device",
             CounterType.ALWAYS_COUNT);
        debugCounters.registerCounter(CNT_DEVICE_CHANGED,
             "Number of times device properties have changed",
             CounterType.ALWAYS_COUNT);
        debugCounters.registerCounter(CNT_DEVICE_MOVED,
             "Number of times devices have moved",
             CounterType.ALWAYS_COUNT);
        debugCounters.registerCounter(CNT_CLEANUP_ENTITIES_RUNS,
             "Number of times the entity cleanup task has been run",
             CounterType.ALWAYS_COUNT);
        debugCounters.registerCounter(CNT_ENTITY_REMOVED_TIMEOUT,
             "Number of times entities have been removed due to timeout " +
             "(entity has been inactive for " + ENTITY_TIMEOUT/1000 + "s)",
             CounterType.ALWAYS_COUNT);
        debugCounters.registerCounter(CNT_DEVICE_DELETED,
             "Number of devices that have been removed due to inactivity",
             CounterType.ALWAYS_COUNT);
        debugCounters.registerCounter(CNT_DEVICE_RECLASSIFY_DELETE,
             "Number of devices that required reclassification and have been " +
             "temporarily delete for reclassification",
             CounterType.ALWAYS_COUNT);
        debugCounters.registerCounter(CNT_DEVICE_STORED,
             "Number of device entries written or updated to the sync store",
             CounterType.ALWAYS_COUNT);
        debugCounters.registerCounter(CNT_DEVICE_STORE_THROTTLED,
             "Number of times a device update to the sync store was " +
             "requested but not performed because the same device entities " +
             "have recently been updated already",
             CounterType.ALWAYS_COUNT);
        debugCounters.registerCounter(CNT_DEVICE_REMOVED_FROM_STORE,
             "Number of devices that were removed from the sync store " +
             "because the local controller removed the device due to " +
             "inactivity",
             CounterType.ALWAYS_COUNT);
        debugCounters.registerCounter(CNT_SYNC_EXCEPTION,
             "Number of times an operation on the sync store resulted in " +
             "sync exception",
             CounterType.WARN); // it this an error?
        debugCounters.registerCounter(CNT_DEVICES_FROM_STORE,
             "Number of devices that were read from the sync store after " +
             "the local controller transitioned from SLAVE to MASTER",
             CounterType.ALWAYS_COUNT);
        debugCounters.registerCounter(CNT_CONSOLIDATE_STORE_RUNS,
             "Number of times the task to consolidate entries in the " +
             "store witch live known devices has been run",
             CounterType.ALWAYS_COUNT);
        debugCounters.registerCounter(CNT_CONSOLIDATE_STORE_DEVICES_REMOVED,
             "Number of times a device has been removed from the sync " +
             "store because no corresponding live device is known. " +
             "This indicates a remote controller still writing device " +
             "entries despite the local controller being MASTER or an " +
             "incosistent store update from the local controller.",
             CounterType.WARN);
    }

    // ***************
    // IHAListener
    // ***************

    protected class HAListenerDelegate implements IHAListener {
        @Override
        public void transitionToMaster() {
            if (logger.isDebugEnabled()) {
                logger.debug("Transitioning to MASTER role");
            }
            DeviceManagerImpl.this.deviceSyncManager.goToMaster();
        }

        @Override
        public void controllerNodeIPsChanged(
                Map<String, String> curControllerNodeIPs,
                Map<String, String> addedControllerNodeIPs,
                Map<String, String> removedControllerNodeIPs) {
            // no-op
        }

        @Override
        public String getName() {
            return this.getClass().getName();
        }

        @Override
        public boolean isCallbackOrderingPrereq(HAListenerTypeMarker type,
                                                String name) {
            return ("topology".equals(name) ||
                    "bvsmanager".equals(name));
        }

        @Override
        public boolean isCallbackOrderingPostreq(HAListenerTypeMarker type,
                                                 String name) {
            // TODO Auto-generated method stub
            return false;
        }
    }


    // ****************
    // Internal methods
    // ****************

    protected Command processPacketInMessage(IOFSwitch sw, OFPacketIn pi,
                                             FloodlightContext cntx) {
        Ethernet eth =
                IFloodlightProviderService.bcStore.
                get(cntx,IFloodlightProviderService.CONTEXT_PI_PAYLOAD);

        // Extract source entity information
        Entity srcEntity =
                getSourceEntityFromPacket(eth, sw.getId(), pi.getInPort());
        if (srcEntity == null) {
            debugCounters.updateCounter(CNT_BROADCAST_SOURCE);
            return Command.STOP;
        }

        // Learn from ARP packet for special VRRP settings.
        // In VRRP settings, the source MAC address and sender MAC
        // addresses can be different.  In such cases, we need to learn
        // the IP to MAC mapping of the VRRP IP address.  The source
        // entity will not have that information.  Hence, a separate call
        // to learn devices in such cases.
        learnDeviceFromArpResponseData(eth, sw.getId(), pi.getInPort());

        // Learn/lookup device information
        Device srcDevice = learnDeviceByEntity(srcEntity);
        if (srcDevice == null) {
            debugCounters.updateCounter(CNT_NO_SOURCE);
            return Command.STOP;
        }

        // Store the source device in the context
        fcStore.put(cntx, CONTEXT_SRC_DEVICE, srcDevice);

        // Find the device matching the destination from the entity
        // classes of the source.
        Entity dstEntity = getDestEntityFromPacket(eth);
        Device dstDevice = null;
        if (dstEntity != null) {
            dstDevice =
                    findDestByEntity(srcDevice.getEntityClass(), dstEntity);
            if (dstDevice != null)
                fcStore.put(cntx, CONTEXT_DST_DEVICE, dstDevice);
            else
                debugCounters.updateCounter(CNT_NO_DEST);
        } else {
            debugCounters.updateCounter(CNT_NO_DEST);
        }

       if (logger.isTraceEnabled()) {
           logger.trace("Received PI: {} on switch {}, port {} *** eth={}" +
                        " *** srcDev={} *** dstDev={} *** ",
                        new Object[] { pi, sw.getStringId(), pi.getInPort(), eth,
                        srcDevice, dstDevice });
       }

        snoopDHCPClientName(eth, srcDevice);

        return Command.CONTINUE;
    }

    /**
     * Snoop and record client-provided host name from DHCP requests
     * @param eth
     * @param srcDevice
     */
    private void snoopDHCPClientName(Ethernet eth, Device srcDevice) {
        if (! (eth.getPayload() instanceof IPv4) )
            return;
        IPv4 ipv4 = (IPv4) eth.getPayload();
        if (! (ipv4.getPayload() instanceof UDP) )
            return;
        UDP udp = (UDP) ipv4.getPayload();
        if (!(udp.getPayload() instanceof DHCP))
            return;
        DHCP dhcp = (DHCP) udp.getPayload();
        byte opcode = dhcp.getOpCode();
        if (opcode == DHCP.OPCODE_REQUEST) {
            DHCPOption dhcpOption = dhcp.getOption(
                    DHCPOptionCode.OptionCode_Hostname);
            if (dhcpOption != null) {
                debugCounters.updateCounter(CNT_DHCP_CLIENT_NAME_SNOOPED);
                srcDevice.dhcpClientName = new String(dhcpOption.getData());
            }
        }
    }

    /**
     * Check whether the given attachment point is valid given the current
     * topology
     * @param switchDPID the DPID
     * @param switchPort the port
     * @return true if it's a valid attachment point
     */
    public boolean isValidAttachmentPoint(long switchDPID,
                                             int switchPort) {
        if (topology.isAttachmentPointPort(switchDPID,
                                           (short)switchPort) == false)
            return false;

        if (suppressAPs.contains(new SwitchPort(switchDPID, switchPort)))
            return false;

        return true;
    }

    /**
     * Get sender IP address from packet if the packet is either an ARP
     * packet.
     * @param eth
     * @param dlAddr
     * @return
     */
    private int getSrcNwAddr(Ethernet eth, long dlAddr) {
        if (eth.getPayload() instanceof ARP) {
            ARP arp = (ARP) eth.getPayload();
            if ((arp.getProtocolType() == ARP.PROTO_TYPE_IP) &&
                    (Ethernet.toLong(arp.getSenderHardwareAddress()) == dlAddr)) {
                return IPv4.toIPv4Address(arp.getSenderProtocolAddress());
            }
        }
        return 0;
    }

    /**
     * Parse an entity from an {@link Ethernet} packet.
     * @param eth the packet to parse
     * @param sw the switch on which the packet arrived
     * @param pi the original packetin
     * @return the entity from the packet
     */
    protected Entity getSourceEntityFromPacket(Ethernet eth,
                                             long swdpid,
                                             int port) {
        byte[] dlAddrArr = eth.getSourceMACAddress();
        long dlAddr = Ethernet.toLong(dlAddrArr);

        // Ignore broadcast/multicast source
        if ((dlAddrArr[0] & 0x1) != 0)
            return null;

        short vlan = eth.getVlanID();
        int nwSrc = getSrcNwAddr(eth, dlAddr);
        return new Entity(dlAddr,
                          ((vlan >= 0) ? vlan : null),
                          ((nwSrc != 0) ? nwSrc : null),
                          swdpid,
                          port,
                          new Date());
    }

    /**
     * Learn device from ARP data in scenarios where the
     * Ethernet source MAC is different from the sender hardware
     * address in ARP data.
     */
    protected void learnDeviceFromArpResponseData(Ethernet eth,
                                            long swdpid,
                                            int port) {

        if (!(eth.getPayload() instanceof ARP)) return;
        ARP arp = (ARP) eth.getPayload();

        byte[] dlAddrArr = eth.getSourceMACAddress();
        long dlAddr = Ethernet.toLong(dlAddrArr);

        byte[] senderHardwareAddr = arp.getSenderHardwareAddress();
        long senderAddr = Ethernet.toLong(senderHardwareAddr);

        if (dlAddr == senderAddr) return;

        // Ignore broadcast/multicast source
        if ((senderHardwareAddr[0] & 0x1) != 0)
            return;

        short vlan = eth.getVlanID();
        int nwSrc = IPv4.toIPv4Address(arp.getSenderProtocolAddress());

        Entity e =  new Entity(senderAddr,
                ((vlan >= 0) ? vlan : null),
                ((nwSrc != 0) ? nwSrc : null),
                swdpid,
                port,
                new Date());

        learnDeviceByEntity(e);
    }

    /**
     * Get a (partial) entity for the destination from the packet.
     * @param eth
     * @return
     */
    protected Entity getDestEntityFromPacket(Ethernet eth) {
        byte[] dlAddrArr = eth.getDestinationMACAddress();
        long dlAddr = Ethernet.toLong(dlAddrArr);
        short vlan = eth.getVlanID();
        int nwDst = 0;

        // Ignore broadcast/multicast destination
        if ((dlAddrArr[0] & 0x1) != 0)
            return null;

        if (eth.getPayload() instanceof IPv4) {
            IPv4 ipv4 = (IPv4) eth.getPayload();
            nwDst = ipv4.getDestinationAddress();
        }

        return new Entity(dlAddr,
                          ((vlan >= 0) ? vlan : null),
                          ((nwDst != 0) ? nwDst : null),
                          null,
                          null,
                          null);
    }

    /**
     * Parse an entity from an OFMatchWithSwDpid.
     * @param ofmWithSwDpid
     * @return the entity from the packet
     */
    private Entity getEntityFromFlowMod(OFMatchWithSwDpid ofmWithSwDpid,
                boolean isSource) {
        byte[] dlAddrArr = ofmWithSwDpid.getOfMatch().getDataLayerSource();
        int nwSrc = ofmWithSwDpid.getOfMatch().getNetworkSource();
        if (!isSource) {
            dlAddrArr = ofmWithSwDpid.getOfMatch().getDataLayerDestination();
            nwSrc = ofmWithSwDpid.getOfMatch().getNetworkDestination();
        }

        long dlAddr = Ethernet.toLong(dlAddrArr);

        // Ignore broadcast/multicast source
        if ((dlAddrArr[0] & 0x1) != 0)
            return null;

        Long swDpid = null;
        Short inPort = null;

        if (isSource) {
            swDpid = ofmWithSwDpid.getSwitchDataPathId();
            inPort = ofmWithSwDpid.getOfMatch().getInputPort();
        }

        /**for the new flow cache design, the flow mods retrived are not always from the source, learn AP should be disabled --meiyang*/
        boolean learnap = false;
        /**
         * if (swDpid == null ||
            inPort == null ||
            !isValidAttachmentPoint(swDpid, inPort)) {
            // If this is an internal port or we otherwise don't want
            // to learn on these ports.  In the future, we should
            // handle this case by labeling flows with something that
            // will give us the entity class.  For now, we'll do our
            // best assuming attachment point information isn't used
            // as a key field.
            learnap = false;
        }
        */

        short vlan = ofmWithSwDpid.getOfMatch().getDataLayerVirtualLan();
        return new Entity(dlAddr,
                          ((vlan >= 0) ? vlan : null),
                          ((nwSrc != 0) ? nwSrc : null),
                          (learnap ? swDpid : null),
                          (learnap ? (int)inPort : null),
                          new Date());
    }

    /**
     * Look up a {@link Device} based on the provided {@link Entity}. We first
     * check the primary index. If we do not find an entry there we classify
     * the device into its IEntityClass and query the classIndex.
     * This implies that all key field of the current IEntityClassifier must
     * be present in the entity for the lookup to succeed!
     * @param entity the entity to search for
     * @return The {@link Device} object if found
     */
    protected Device findDeviceByEntity(Entity entity) {
        // Look up the fully-qualified entity to see if it already
        // exists in the primary entity index.
        Long deviceKey = primaryIndex.findByEntity(entity);
        IEntityClass entityClass = null;

        if (deviceKey == null) {
            // If the entity does not exist in the primary entity index,
            // use the entity classifier for find the classes for the
            // entity. Look up the entity in the returned class'
            // class entity index.
            entityClass = entityClassifier.classifyEntity(entity);
            if (entityClass == null) {
                return null;
            }
            ClassState classState = getClassState(entityClass);

            if (classState.classIndex != null) {
                deviceKey =
                        classState.classIndex.findByEntity(entity);
            }
        }
        if (deviceKey == null) return null;
        return deviceMap.get(deviceKey);
    }

    /**
     * Get a destination device using entity fields that corresponds with
     * the given source device.  The source device is important since
     * there could be ambiguity in the destination device without the
     * attachment point information.
     * @param reference  the source device's entity class.
     *                   The returned destination will be
     *                   in the same entity class as the source.
     * @param dstEntity  the entity to look up
     * @return an {@link Device} or null if no device is found.
     */
    protected Device findDestByEntity(IEntityClass reference,
                                      Entity dstEntity) {

        // Look  up the fully-qualified entity to see if it
        // exists in the primary entity index
        Long deviceKey = primaryIndex.findByEntity(dstEntity);

        if (deviceKey == null) {
            // This could happen because:
            // 1) no destination known, or a broadcast destination
            // 2) if we have attachment point key fields since
            // attachment point information isn't available for
            // destination devices.
            // For the second case, we'll need to match up the
            // destination device with the class of the source
            // device.
            ClassState classState = getClassState(reference);
            if (classState.classIndex == null) {
                return null;
            }
            deviceKey = classState.classIndex.findByEntity(dstEntity);
        }
        if (deviceKey == null) return null;
        return deviceMap.get(deviceKey);
    }

    /**
     * Look up a {@link Device} within a particular entity class based on
     * the provided {@link Entity}.
     * @param clazz the entity class to search for the entity
     * @param entity the entity to search for
     * @return The {@link Device} object if found
    private Device findDeviceInClassByEntity(IEntityClass clazz,
                                               Entity entity) {
        // XXX - TODO
        throw new UnsupportedOperationException();
    }
     */

    /**
     * Look up a {@link Device} based on the provided {@link Entity}.  Also
     * learns based on the new entity, and will update existing devices as
     * required.
     *
     * @param entity the {@link Entity}
     * @return The {@link Device} object if found
     */
    protected Device learnDeviceByEntity(Entity entity) {
        ArrayList<Long> deleteQueue = null;
        LinkedList<DeviceUpdate> deviceUpdates = null;
        Device device = null;

        // we may need to restart the learning process if we detect
        // concurrent modification.  Note that we ensure that at least
        // one thread should always succeed so we don't get into infinite
        // starvation loops
        while (true) {
            deviceUpdates = null;

            // Look up the fully-qualified entity to see if it already
            // exists in the primary entity index.
            Long deviceKey = primaryIndex.findByEntity(entity);
            IEntityClass entityClass = null;

            if (deviceKey == null) {
                // If the entity does not exist in the primary entity index,
                // use the entity classifier for find the classes for the
                // entity. Look up the entity in the returned class'
                // class entity index.
                entityClass = entityClassifier.classifyEntity(entity);
                if (entityClass == null) {
                    // could not classify entity. No device
                    device = null;
                    break;
                }
                ClassState classState = getClassState(entityClass);

                if (classState.classIndex != null) {
                    deviceKey =
                            classState.classIndex.findByEntity(entity);
                }
            }
            if (deviceKey != null) {
                // If the primary or secondary index contains the entity
                // use resulting device key to look up the device in the
                // device map, and use the referenced Device below.
                device = deviceMap.get(deviceKey);
                if (device == null) {
                    // This can happen due to concurrent modification
                    if (logger.isDebugEnabled()) {
                        logger.debug("No device for deviceKey {} while "
                                     + "while processing entity {}",
                                     deviceKey, entity);
                    }
                    // if so, then try again till we don't even get the device key
                    // and so we recreate the device
                    continue;
                }
            } else {
                // If the secondary index does not contain the entity,
                // create a new Device object containing the entity, and
                // generate a new device ID if the the entity is on an
                // attachment point port. Otherwise ignore.
                if (entity.hasSwitchPort() &&
                        !topology.isAttachmentPointPort(entity.getSwitchDPID(),
                                                 entity.getSwitchPort().shortValue())) {
                    debugCounters.updateCounter(CNT_DEVICE_ON_INTERAL_PORT_NOT_LEARNED);
                    if (logger.isDebugEnabled()) {
                        logger.debug("Not learning new device on internal"
                                     + " link: {}", entity);
                    }
                    device = null;
                    break;
                }
                // Before we create the new device also check if
                // the entity is allowed (e.g., for spoofing protection)
                if (!isEntityAllowed(entity, entityClass)) {
                    debugCounters.updateCounter(CNT_PACKET_NOT_ALLOWED);
                    if (logger.isDebugEnabled()) {
                        logger.debug("PacketIn is not allowed {} {}",
                                    entityClass.getName(), entity);
                    }
                    device = null;
                    break;
                }
                synchronized (deviceKeyLock) {
                    deviceKey = Long.valueOf(deviceKeyCounter++);
                }
                device = allocateDevice(deviceKey, entity, entityClass);


                // Add the new device to the primary map with a simple put
                deviceMap.put(deviceKey, device);

                // update indices
                if (!updateIndices(device, deviceKey)) {
                    if (deleteQueue == null)
                        deleteQueue = new ArrayList<Long>();
                    deleteQueue.add(deviceKey);
                    continue;
                }

                updateSecondaryIndices(entity, entityClass, deviceKey);

                // We need to count and log here. If we log earlier we could
                // hit a concurrent modification and restart the dev creation
                // and potentially count the device twice.
                debugCounters.updateCounter(CNT_NEW_DEVICE);
                if (logger.isDebugEnabled()) {
                    logger.debug("New device created: {} deviceKey={}, entity={}",
                                 new Object[]{device, deviceKey, entity});
                }
                // generate new device update
                deviceUpdates =
                        updateUpdates(deviceUpdates,
                                      new DeviceUpdate(device, ADD, null));

                break;
            }
            // if it gets here, we have a pre-existing Device for this Entity
            if (!isEntityAllowed(entity, device.getEntityClass())) {
                debugCounters.updateCounter(CNT_PACKET_NOT_ALLOWED);
                if (logger.isDebugEnabled()) {
                    logger.info("PacketIn is not allowed {} {}",
                                device.getEntityClass().getName(), entity);
                }
                return null;
            }
            // If this is not an attachment point port we don't learn the new entity
            // and don't update indexes. But we do allow the device to continue up
            // the chain.
            if (entity.hasSwitchPort() &&
                    !topology.isAttachmentPointPort(entity.getSwitchDPID(),
                                                 entity.getSwitchPort().shortValue())) {
                debugCounters.updateCounter(CNT_PACKET_ON_INTERNAL_PORT_FOR_KNOWN_DEVICE);
                break;
            }
            int entityindex = -1;
            if ((entityindex = device.entityIndex(entity)) >= 0) {
                // Entity already exists
                // update timestamp on the found entity
                Date lastSeen = entity.getLastSeenTimestamp();
                if (lastSeen == null) {
                    lastSeen = new Date();
                    entity.setLastSeenTimestamp(lastSeen);
                }
                device.entities[entityindex].setLastSeenTimestamp(lastSeen);
                // we break the loop after checking for changes to the AP
            } else {
                // New entity for this device
                // compute the insertion point for the entity.
                // see Arrays.binarySearch()
                entityindex = -(entityindex + 1);
                Device newDevice = allocateDevice(device, entity, entityindex);

                // generate updates
                EnumSet<DeviceField> changedFields =
                        findChangedFields(device, entity);

                // update the device map with a replace call
                boolean res = deviceMap.replace(deviceKey, device, newDevice);
                // If replace returns false, restart the process from the
                // beginning (this implies another thread concurrently
                // modified this Device).
                if (!res)
                    continue;

                device = newDevice;
                // update indices
                if (!updateIndices(device, deviceKey)) {
                    continue;
                }
                updateSecondaryIndices(entity,
                                       device.getEntityClass(),
                                       deviceKey);

                // We need to count here after all the possible "continue"
                // statements in this branch
                debugCounters.updateCounter(CNT_NEW_ENTITY);
                if (changedFields.size() > 0) {
                    debugCounters.updateCounter(CNT_DEVICE_CHANGED);
                    deviceUpdates =
                    updateUpdates(deviceUpdates,
                                  new DeviceUpdate(newDevice, CHANGE,
                                                   changedFields));
                }
                // we break the loop after checking for changed AP
            }
            // Update attachment point (will only be hit if the device
            // already existed and no concurrent modification)
            if (entity.hasSwitchPort()) {
                boolean moved =
                        device.updateAttachmentPoint(entity.getSwitchDPID(),
                                entity.getSwitchPort().shortValue(),
                                entity.getLastSeenTimestamp().getTime());
                // TODO: use update mechanism instead of sending the
                // notification directly
                if (moved) {
                    // we count device moved events in sendDeviceMovedNotification()
                    sendDeviceMovedNotification(device);
                    if (logger.isTraceEnabled()) {
                        logger.trace("Device moved: attachment points {}," +
                                "entities {}", device.attachmentPoints,
                                device.entities);
                    }
                } else {
                    if (logger.isTraceEnabled()) {
                        logger.trace("Device attachment point updated: " +
                                     "attachment points {}," +
                                     "entities {}", device.attachmentPoints,
                                     device.entities);
                    }
                }
            }
            break;
        }

        if (deleteQueue != null) {
            for (Long l : deleteQueue) {
                Device dev = deviceMap.get(l);
                this.deleteDevice(dev);
            }
        }

        processUpdates(deviceUpdates);
        deviceSyncManager.storeDeviceThrottled(device);

        return device;
    }

    protected boolean isEntityAllowed(Entity entity, IEntityClass entityClass) {
        return true;
    }





    protected EnumSet<DeviceField> findChangedFields(Device device,
                                                     Entity newEntity) {
        EnumSet<DeviceField> changedFields =
                EnumSet.of(DeviceField.IPV4,
                           DeviceField.VLAN,
                           DeviceField.SWITCH);

        if (newEntity.getIpv4Address() == null)
            changedFields.remove(DeviceField.IPV4);
        if (newEntity.getVlan() == null)
            changedFields.remove(DeviceField.VLAN);
        if (newEntity.getSwitchDPID() == null ||
                newEntity.getSwitchPort() == null)
            changedFields.remove(DeviceField.SWITCH);

        if (changedFields.size() == 0) return changedFields;

        for (Entity entity : device.getEntities()) {
            if (newEntity.getIpv4Address() == null ||
                    (entity.getIpv4Address() != null &&
                    entity.getIpv4Address().equals(newEntity.getIpv4Address())))
                changedFields.remove(DeviceField.IPV4);
            if (newEntity.getVlan() == null ||
                    (entity.getVlan() != null &&
                    entity.getVlan().equals(newEntity.getVlan())))
                changedFields.remove(DeviceField.VLAN);
            if (newEntity.getSwitchDPID() == null ||
                    newEntity.getSwitchPort() == null ||
                    (entity.getSwitchDPID() != null &&
                    entity.getSwitchPort() != null &&
                    entity.getSwitchDPID().equals(newEntity.getSwitchDPID()) &&
                    entity.getSwitchPort().equals(newEntity.getSwitchPort())))
                changedFields.remove(DeviceField.SWITCH);
        }

        return changedFields;
    }

    /**
     * Send update notifications to listeners
     * @param updates the updates to process.
     */
    protected void processUpdates(Queue<DeviceUpdate> updates) {
        if (updates == null) return;
        DeviceUpdate update = null;
        while (null != (update = updates.poll())) {
            if (logger.isTraceEnabled()) {
                logger.trace("Dispatching device update: {}", update);
            }
            if (update.change == DeviceUpdate.Change.DELETE)
                deviceSyncManager.removeDevice(update.device);
            else
                deviceSyncManager.storeDevice(update.device);
            List<IDeviceListener> listeners = deviceListeners.getOrderedListeners();
            notifyListeners(listeners, update);
        }
    }

    protected void notifyListeners(List<IDeviceListener> listeners, DeviceUpdate update) {
        if (listeners == null) {
            return;
        }
        for (IDeviceListener listener : listeners) {
            switch (update.change) {
                case ADD:
                    listener.deviceAdded(update.device);
                    break;
                case DELETE:
                    listener.deviceRemoved(update.device);
                    break;
                case CHANGE:
                    for (DeviceField field : update.fieldsChanged) {
                        switch (field) {
                            case IPV4:
                                listener.deviceIPV4AddrChanged(update.device);
                                break;
                            case SWITCH:
                            case PORT:
                                //listener.deviceMoved(update.device);
                                break;
                            case VLAN:
                                listener.deviceVlanChanged(update.device);
                                break;
                            default:
                                logger.debug("Unknown device field changed {}",
                                            update.fieldsChanged.toString());
                                break;
                        }
                    }
                    break;
            }
        }
    }

    /**
     * Check if the entity e has all the keyFields set. Returns false if not
     * @param e entity to check
     * @param keyFields the key fields to check e against
     * @return
     */
    protected boolean allKeyFieldsPresent(Entity e, EnumSet<DeviceField> keyFields) {
        for (DeviceField f : keyFields) {
            switch (f) {
                case MAC:
                    // MAC address is always present
                    break;
                case IPV4:
                    if (e.ipv4Address == null) return false;
                    break;
                case SWITCH:
                    if (e.switchDPID == null) return false;
                    break;
                case PORT:
                    if (e.switchPort == null) return false;
                    break;
                case VLAN:
                    // FIXME: vlan==null is ambiguous: it can mean: not present
                    // or untagged
                    //if (e.vlan == null) return false;
                    break;
                default:
                    // we should never get here. unless somebody extended
                    // DeviceFields
                    throw new IllegalStateException();
            }
        }
        return true;
    }

    private LinkedList<DeviceUpdate>
    updateUpdates(LinkedList<DeviceUpdate> list, DeviceUpdate update) {
        if (update == null) return list;
        if (list == null)
            list = new LinkedList<DeviceUpdate>();
        list.add(update);

        return list;
    }

    /**
     * Get the secondary index for a class.  Will return null if the
     * secondary index was created concurrently in another thread.
     * @param clazz the class for the index
     * @return
     */
    private ClassState getClassState(IEntityClass clazz) {
        ClassState classState = classStateMap.get(clazz.getName());
        if (classState != null) return classState;

        classState = new ClassState(clazz);
        ClassState r = classStateMap.putIfAbsent(clazz.getName(), classState);
        if (r != null) {
            // concurrent add
            return r;
        }
        return classState;
    }

    /**
     * Update both the primary and class indices for the provided device.
     * If the update fails because of an concurrent update, will return false.
     * @param device the device to update
     * @param deviceKey the device key for the device
     * @return true if the update succeeded, false otherwise.
     */
    private boolean updateIndices(Device device, Long deviceKey) {
        if (!primaryIndex.updateIndex(device, deviceKey)) {
            return false;
        }
        IEntityClass entityClass = device.getEntityClass();
        ClassState classState = getClassState(entityClass);

        if (classState.classIndex != null) {
            if (!classState.classIndex.updateIndex(device,
                                                   deviceKey))
                return false;
        }
    return true;
    }

    /**
     * Update the secondary indices for the given entity and associated
     * entity classes
     * @param entity the entity to update
     * @param entityClass the entity class for the entity
     * @param deviceKey the device key to set up
     */
    private void updateSecondaryIndices(Entity entity,
                                        IEntityClass entityClass,
                                        Long deviceKey) {
        for (DeviceIndex index : secondaryIndexMap.values()) {
            index.updateIndex(entity, deviceKey);
        }
        ClassState state = getClassState(entityClass);
        for (DeviceIndex index : state.secondaryIndexMap.values()) {
            index.updateIndex(entity, deviceKey);
        }
    }

    /**
     * Clean up expired entities/devices
     */
    protected void cleanupEntities () {
        debugCounters.updateCounter(CNT_CLEANUP_ENTITIES_RUNS);

        Calendar c = Calendar.getInstance();
        c.add(Calendar.MILLISECOND, -ENTITY_TIMEOUT);
        Date cutoff = c.getTime();

        ArrayList<Entity> toRemove = new ArrayList<Entity>();
        ArrayList<Entity> toKeep = new ArrayList<Entity>();

        Iterator<Device> diter = deviceMap.values().iterator();
        LinkedList<DeviceUpdate> deviceUpdates =
                new LinkedList<DeviceUpdate>();

        while (diter.hasNext()) {
            Device d = diter.next();

            while (true) {
                deviceUpdates.clear();
                toRemove.clear();
                toKeep.clear();
                for (Entity e : d.getEntities()) {
                    if (e.getLastSeenTimestamp() != null &&
                         0 > e.getLastSeenTimestamp().compareTo(cutoff)) {
                        // individual entity needs to be removed
                        toRemove.add(e);
                    } else {
                        toKeep.add(e);
                    }
                }
                if (toRemove.size() == 0) {
                    break;
                }

                debugCounters.updateCounter(CNT_ENTITY_REMOVED_TIMEOUT);
                for (Entity e : toRemove) {
                    removeEntity(e, d.getEntityClass(), d.deviceKey, toKeep);
                }

                if (toKeep.size() > 0) {
                    Device newDevice = allocateDevice(d.getDeviceKey(),
                                                      d.getDHCPClientName(),
                                                      d.oldAPs,
                                                      d.attachmentPoints,
                                                      toKeep,
                                                      d.entityClass);

                    EnumSet<DeviceField> changedFields =
                            EnumSet.noneOf(DeviceField.class);
                    for (Entity e : toRemove) {
                        changedFields.addAll(findChangedFields(newDevice, e));
                    }
                    DeviceUpdate update = null;
                    if (changedFields.size() > 0) {
                        update = new DeviceUpdate(d, CHANGE, changedFields);
                    }

                    if (!deviceMap.replace(newDevice.getDeviceKey(),
                                           d,
                                           newDevice)) {
                        // concurrent modification; try again
                        // need to use device that is the map now for the next
                        // iteration
                        d = deviceMap.get(d.getDeviceKey());
                        if (null != d)
                            continue;
                    }
                    if (update != null) {
                        // need to count after all possibly continue stmts in
                        // this branch
                        debugCounters.updateCounter(CNT_DEVICE_CHANGED);
                        deviceUpdates.add(update);
                    }
                } else {
                    DeviceUpdate update = new DeviceUpdate(d, DELETE, null);
                    if (!deviceMap.remove(d.getDeviceKey(), d)) {
                        // concurrent modification; try again
                        // need to use device that is the map now for the next
                        // iteration
                        d = deviceMap.get(d.getDeviceKey());
                        if (null != d)
                            continue;
                        debugCounters.updateCounter(CNT_DEVICE_DELETED);
                    }
                    deviceUpdates.add(update);
                }
                processUpdates(deviceUpdates);
                break;
            }
        }
    }

    protected void removeEntity(Entity removed,
                              IEntityClass entityClass,
                              Long deviceKey,
                              Collection<Entity> others) {
        // Don't count in this method. This method CAN BE called to clean-up
        // after concurrent device adds/updates and thus counting here
        // is misleading
        for (DeviceIndex index : secondaryIndexMap.values()) {
            index.removeEntityIfNeeded(removed, deviceKey, others);
        }
        ClassState classState = getClassState(entityClass);
        for (DeviceIndex index : classState.secondaryIndexMap.values()) {
            index.removeEntityIfNeeded(removed, deviceKey, others);
        }

        primaryIndex.removeEntityIfNeeded(removed, deviceKey, others);

        if (classState.classIndex != null) {
            classState.classIndex.removeEntityIfNeeded(removed,
                                                       deviceKey,
                                                       others);
        }
    }

    /**
     * method to delete a given device, remove all entities first and then
     * finally delete the device itself.
     * @param device
     */
    protected void deleteDevice(Device device) {
        // Don't count in this method. This method CAN BE called to clean-up
        // after concurrent device adds/updates and thus counting here
        // is misleading
        ArrayList<Entity> emptyToKeep = new ArrayList<Entity>();
        for (Entity entity : device.getEntities()) {
            this.removeEntity(entity, device.getEntityClass(),
                device.getDeviceKey(), emptyToKeep);
        }
        if (!deviceMap.remove(device.getDeviceKey(), device)) {
            if (logger.isDebugEnabled())
                logger.debug("device map does not have this device -" +
                    device.toString());
        }
    }

    private EnumSet<DeviceField> getEntityKeys(Long macAddress,
                                               Short vlan,
                                               Integer ipv4Address,
                                               Long switchDPID,
                                               Integer switchPort) {
        // FIXME: vlan==null is a valid search. Need to handle this
        // case correctly. Note that the code will still work correctly.
        // But we might do a full device search instead of using an index.
        EnumSet<DeviceField> keys = EnumSet.noneOf(DeviceField.class);
        if (macAddress != null) keys.add(DeviceField.MAC);
        if (vlan != null) keys.add(DeviceField.VLAN);
        if (ipv4Address != null) keys.add(DeviceField.IPV4);
        if (switchDPID != null) keys.add(DeviceField.SWITCH);
        if (switchPort != null) keys.add(DeviceField.PORT);
        return keys;
    }

    protected Iterator<Device> queryClassByEntity(IEntityClass clazz,
                                                  EnumSet<DeviceField> keyFields,
                                                  Entity entity) {
        ClassState classState = getClassState(clazz);
        DeviceIndex index = classState.secondaryIndexMap.get(keyFields);
        if (index == null) return Collections.<Device>emptySet().iterator();
        return new DeviceIndexInterator(this, index.queryByEntity(entity));
    }

    protected Device allocateDevice(Long deviceKey,
                                    Entity entity,
                                    IEntityClass entityClass) {
        return new Device(this, deviceKey, entity, entityClass);
    }

    // TODO: FIX THIS.
    protected Device allocateDevice(Long deviceKey,
                                    String dhcpClientName,
                                    List<AttachmentPoint> aps,
                                    List<AttachmentPoint> trueAPs,
                                    Collection<Entity> entities,
                                    IEntityClass entityClass) {
        return new Device(this, deviceKey, dhcpClientName, aps, trueAPs,
                          entities, entityClass);
    }

    protected Device allocateDevice(Device device,
                                    Entity entity,
                                    int insertionpoint) {
        return new Device(device, entity, insertionpoint);
    }

    //not used
    protected Device allocateDevice(Device device, Set <Entity> entities) {
        List <AttachmentPoint> newPossibleAPs =
                new ArrayList<AttachmentPoint>();
        List <AttachmentPoint> newAPs =
                new ArrayList<AttachmentPoint>();
        for (Entity entity : entities) {
            if (entity.switchDPID != null && entity.switchPort != null) {
                AttachmentPoint aP =
                        new AttachmentPoint(entity.switchDPID.longValue(),
                                    entity.switchPort.shortValue(), 0);
                newPossibleAPs.add(aP);
            }
        }
        if (device.attachmentPoints != null) {
            for (AttachmentPoint oldAP : device.attachmentPoints) {
                if (newPossibleAPs.contains(oldAP)) {
                    newAPs.add(oldAP);
                }
            }
        }
        if (newAPs.isEmpty())
            newAPs = null;
        Device d = new Device(this, device.getDeviceKey(),
                              device.getDHCPClientName(), newAPs, null,
                              entities, device.getEntityClass());
        d.updateAttachmentPoint();
        return d;
    }

    // *********************
    // ITopologyListener
    // *********************

    /**
     * Topology listener method.
     */
    @Override
    public void topologyChanged() {
        Iterator<Device> diter = deviceMap.values().iterator();
        List<LDUpdate> updateList = topology.getLastLinkUpdates();
        if (updateList != null) {
            if (logger.isTraceEnabled()) {
                for(LDUpdate update: updateList) {
                    logger.trace("Topo update: {}", update);
                }
            }
        }

        while (diter.hasNext()) {
            Device d = diter.next();
            if (d.updateAttachmentPoint()) {
                if (logger.isDebugEnabled()) {
                    logger.debug("Attachment point changed for device: {}", d);
                }
                sendDeviceMovedNotification(d);
            }
        }
    }

    /**
     * Send update notifications to listeners
     * @param updates the updates to process.
     */
    protected void sendDeviceMovedNotification(Device d) {
        debugCounters.updateCounter(CNT_DEVICE_MOVED);
        deviceSyncManager.storeDevice(d);
        List<IDeviceListener> listeners = deviceListeners.getOrderedListeners();
        if (listeners != null) {
            for (IDeviceListener listener : listeners) {
                listener.deviceMoved(d);
            }
        }
    }

    // *********************
    // IEntityClassListener
    // *********************

    @Override
    public void entityClassChanged (Set<String> entityClassNames) {
        /* iterate through the devices, reclassify the devices that belong
         * to these entity class names
         */
        Iterator<Device> diter = deviceMap.values().iterator();
        while (diter.hasNext()) {
            Device d = diter.next();
            if (d.getEntityClass() == null ||
                entityClassNames.contains(d.getEntityClass().getName()))
                reclassifyDevice(d);
        }
    }

    /**
     * this method will reclassify and reconcile a device - possibilities
     * are - create new device(s), remove entities from this device. If the
     * device entity class did not change then it returns false else true.
     * @param device
     */
    protected boolean reclassifyDevice(Device device)
    {
        // first classify all entities of this device
        if (device == null) {
            logger.debug("In reclassify for null device");
            return false;
        }
        boolean needToReclassify = false;
        for (Entity entity : device.entities) {
            IEntityClass entityClass =
                    this.entityClassifier.classifyEntity(entity);
            if (entityClass == null || device.getEntityClass() == null) {
                needToReclassify = true;
                break;
            }
            if (!entityClass.getName().
                    equals(device.getEntityClass().getName())) {
                needToReclassify = true;
                break;
            }
        }
        if (needToReclassify == false) {
            return false;
        }

        debugCounters.updateCounter(CNT_DEVICE_RECLASSIFY_DELETE);
        LinkedList<DeviceUpdate> deviceUpdates =
                new LinkedList<DeviceUpdate>();
        // delete this device and then re-learn all the entities
        this.deleteDevice(device);
        deviceUpdates.add(new DeviceUpdate(device,
                DeviceUpdate.Change.DELETE, null));
        if (!deviceUpdates.isEmpty())
            processUpdates(deviceUpdates);
        for (Entity entity: device.entities ) {
            this.learnDeviceByEntity(entity);
        }
        return true;
    }

    /**
     * For testing: sets the interval between writes of the same device
     * to the device store.
     * @param intervalMs
     */
    void setSyncStoreWriteInterval(int intervalMs) {
        this.syncStoreWriteIntervalMs = intervalMs;
    }

    /**
     * For testing: sets the time between transition to MASTER and
     * consolidate store
     * @param intervalMs
     */
    void setInitialSyncStoreConsolidateMs(int intervalMs) {
        this.initialSyncStoreConsolidateMs = intervalMs;
    }

    /**
     * For testing: consolidate the store NOW
     */
    void scheduleConsolidateStoreNow() {
        this.storeConsolidateTask.reschedule(0, TimeUnit.MILLISECONDS);
    }

    private class DeviceSyncManager  {
        // maps (opaque) deviceKey to the time in System.nanoTime() when we
        // last wrote the device to the sync store
        private ConcurrentMap<Long, Long> lastWriteTimes =
                new ConcurrentHashMap<Long, Long>();

        /**
         * Write the given device to storage if we are MASTER.
         * Use this method if the device has significantly changed (e.g.,
         * new AP, new IP, entities removed).
         * @param d the device to store
         */
        public void storeDevice(Device d) {
            if (!isMaster)
                return;
            if (d == null)
                return;
            long now = System.nanoTime();
            writeUpdatedDeviceToStorage(d);
            lastWriteTimes.put(d.getDeviceKey(), now);
        }

        /**
         * Write the given device to storage if we are MASTER and if the
         * last write for the device was more than this.syncStoreIntervalNs
         * time ago.
         * Use this method to updated last active times in the store.
         * @param d the device to store
         */
        public void storeDeviceThrottled(Device d) {
            long intervalNs = syncStoreWriteIntervalMs*1000L*1000L;
            if (!isMaster)
                return;
            if (d == null)
                return;
            long now = System.nanoTime();
            Long last = lastWriteTimes.get(d.getDeviceKey());
            if (last == null ||
                    now - last > intervalNs) {
                writeUpdatedDeviceToStorage(d);
                lastWriteTimes.put(d.getDeviceKey(), now);
            } else {
                debugCounters.updateCounter(CNT_DEVICE_STORE_THROTTLED);
            }
        }

        /**
         * Remove the given device from the store. If only some entities have
         * been removed the updated device should be written using
         * {@link #storeDevice(Device)}
         * @param d
         */
        public void removeDevice(Device d) {
            if (!isMaster)
                return;
            // FIXME: could we have a problem with concurrent put to the
            // hashMap? I.e., we write a stale entry to the map after the
            // delete and now are left with an entry we'll never clean up
            lastWriteTimes.remove(d.getDeviceKey());
            try {
                // TODO: should probably do versioned delete. OTOH, even
                // if we accidentally delete, we'll write it again after
                // the next entity ....
                debugCounters.updateCounter(CNT_DEVICE_REMOVED_FROM_STORE);
                storeClient.delete(DeviceSyncRepresentation.computeKey(d));
            } catch(ObsoleteVersionException e) {
                // FIXME
            } catch (SyncException e) {
                debugCounters.updateCounter(CNT_SYNC_EXCEPTION);
                logger.error("Could not remove device " + d + " from store", e);
            }
        }

        /**
         * Remove the given Versioned device from the store. If the device
         * was locally modified ignore the delete request.
         * @param syncedDeviceKey
         */
        private void removeDevice(Versioned<DeviceSyncRepresentation> dev) {
            try {
                debugCounters.updateCounter(CNT_DEVICE_REMOVED_FROM_STORE);
                storeClient.delete(dev.getValue().getKey(),
                                   dev.getVersion());
            } catch(ObsoleteVersionException e) {
                // Key was locally modified by another thread.
                // Do not delete and ignore.
            } catch(SyncException e) {
                debugCounters.updateCounter(CNT_SYNC_EXCEPTION);
                logger.error("Failed to remove device entry for " +
                            dev.toString() + " from store.", e);
            }
        }

        /**
         * Synchronously transition from SLAVE to MASTER. By iterating through
         * the store and learning all devices from the store
         */
        private void goToMaster() {
            IClosableIterator<Map.Entry<String,Versioned<DeviceSyncRepresentation>>>
                    iter = null;
            try {
                iter = storeClient.entries();
            } catch (SyncException e) {
                debugCounters.updateCounter(CNT_SYNC_EXCEPTION);
                logger.error("Failed to read devices from sync store", e);
                return;
            }
            try {
                while(iter.hasNext()) {
                    Versioned<DeviceSyncRepresentation> versionedDevice =
                            iter.next().getValue();
                    DeviceSyncRepresentation storedDevice =
                            versionedDevice.getValue();
                    if (storedDevice == null)
                        continue;
                    debugCounters.updateCounter(CNT_DEVICES_FROM_STORE);
                    for(SyncEntity se: storedDevice.getEntities()) {
                        learnDeviceByEntity(se.asEntity());
                    }
                }
            } finally {
                if (iter != null)
                    iter.close();
            }
            storeConsolidateTask.reschedule(initialSyncStoreConsolidateMs,
                                            TimeUnit.MILLISECONDS);
        }

        /**
         * Actually perform the write of the device to the store
         * FIXME: concurrent modification behavior
         * @param device The device to write
         */
        private void writeUpdatedDeviceToStorage(Device device) {
            try {
                debugCounters.updateCounter(CNT_DEVICE_STORED);
                // FIXME: use a versioned put
                DeviceSyncRepresentation storeDevice =
                        new DeviceSyncRepresentation(device);
                storeClient.put(storeDevice.getKey(), storeDevice);
            } catch (ObsoleteVersionException e) {
                // FIXME: what's the right behavior here. Can the store client
                // even throw this error?
            } catch (SyncException e) {
                debugCounters.updateCounter(CNT_SYNC_EXCEPTION);
                logger.error("Could not write device " + device +
                          " to sync store:", e);
            }
        }

        /**
         * Iterate through all entries in the sync store. For each device
         * in the store check if any stored entity matches a live device. If
         * no entities match a live device we remove the entry from the store.
         *
         * Note: we do not check if all devices known to device manager are
         * in the store. We rely on regular packetIns for that.
         * Note: it's possible that multiple entries in the store map to the
         * same device. We don't check or handle this case.
         *
         * We need to perform this check after a SLAVE->MASTER transition to
         * get rid of all entries the old master might have written to the
         * store after we took over. We also run it regularly in MASTER
         * state to ensure we don't have stale entries in the store
         */
        private void consolidateStore() {
            if (!isMaster)
                return;
            debugCounters.updateCounter(CNT_CONSOLIDATE_STORE_RUNS);
            if (logger.isDebugEnabled()) {
                logger.debug("Running consolidateStore.");
            }
            IClosableIterator<Map.Entry<String,Versioned<DeviceSyncRepresentation>>>
                    iter = null;
            try {
                iter = storeClient.entries();
            } catch (SyncException e) {
                debugCounters.updateCounter(CNT_SYNC_EXCEPTION);
                logger.error("Failed to read devices from sync store", e);
                return;
            }
            try {
                while(iter.hasNext()) {
                    boolean found = false;
                    Versioned<DeviceSyncRepresentation> versionedDevice =
                            iter.next().getValue();
                    DeviceSyncRepresentation storedDevice =
                            versionedDevice.getValue();
                    if (storedDevice == null)
                        continue;
                    for(SyncEntity se: storedDevice.getEntities()) {
                        try {
                            // Do we have a device for this entity??
                            IDevice d = findDevice(se.macAddress, se.vlan,
                                                   se.ipv4Address,
                                                   se.switchDPID,
                                                   se.switchPort);
                            if (d != null) {
                                found = true;
                                break;
                            }
                        } catch (IllegalArgumentException e) {
                            // not all key fields provided. Skip entity
                        }
                    }
                    if (!found) {
                        // We currently DO NOT have a live device that
                        // matches the current device from the store.
                        // Delete device from store.
                        if (logger.isDebugEnabled()) {
                            logger.debug("Removing device {} from store. No "
                                         + "corresponding live device",
                                         storedDevice.getKey());
                        }
                        debugCounters.updateCounter(CNT_CONSOLIDATE_STORE_DEVICES_REMOVED);
                        removeDevice(versionedDevice);
                    }
                }
            } finally {
                if (iter != null)
                    iter.close();
            }
        }
    }


    /**
     * For testing. Sets the syncService. Only call after init but before
     * startUp. Used by MockDeviceManager
     * @param syncService
     */
    protected void setSyncServiceIfNotSet(ISyncService syncService) {
        if (this.syncService == null)
            this.syncService = syncService;
    }

    /**
     * For testing.
     * @return
     */
    IHAListener getHAListener() {
        return this.haListenerDelegate;
    }
}<|MERGE_RESOLUTION|>--- conflicted
+++ resolved
@@ -771,11 +771,7 @@
         if (srcDevice == null)  {
             debugCounters.updateCounter(CNT_RECONCILE_NO_SOURCE);
             return Command.STOP;
-<<<<<<< HEAD
-=======
-        }
-
->>>>>>> 0efa3d47
+        }
         // Store the source device in the context
         fcStore.put(ofm.cntx, CONTEXT_SRC_DEVICE, srcDevice);
 
