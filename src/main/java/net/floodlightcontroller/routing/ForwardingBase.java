/**
 *    Copyright 2011, Big Switch Networks, Inc. 
 *    Originally created by David Erickson, Stanford University
 * 
 *    Licensed under the Apache License, Version 2.0 (the "License"); you may
 *    not use this file except in compliance with the License. You may obtain
 *    a copy of the License at
 *
 *         http://www.apache.org/licenses/LICENSE-2.0
 *
 *    Unless required by applicable law or agreed to in writing, software
 *    distributed under the License is distributed on an "AS IS" BASIS, WITHOUT
 *    WARRANTIES OR CONDITIONS OF ANY KIND, either express or implied. See the
 *    License for the specific language governing permissions and limitations
 *    under the License.
 **/

package net.floodlightcontroller.routing;

import java.io.IOException;
import java.util.ArrayList;
import java.util.Comparator;
import java.util.List;
import java.util.Map;

import net.floodlightcontroller.core.FloodlightContext;
import net.floodlightcontroller.core.IFloodlightProviderService;
import net.floodlightcontroller.core.IOFMessageListener;
import net.floodlightcontroller.core.IOFSwitch;
import net.floodlightcontroller.core.util.AppCookie;
import net.floodlightcontroller.counter.ICounterStoreService;
<<<<<<< HEAD
import net.floodlightcontroller.devicemanager.IDevice;
=======
import net.floodlightcontroller.devicemanager.Device;
import net.floodlightcontroller.devicemanager.DeviceAttachmentPoint;
import net.floodlightcontroller.devicemanager.DeviceNetworkAddress;
import net.floodlightcontroller.devicemanager.IDeviceManagerService;
>>>>>>> d4c978ab
import net.floodlightcontroller.devicemanager.IDeviceManagerAware;
import net.floodlightcontroller.devicemanager.IDeviceManagerService;
import net.floodlightcontroller.devicemanager.SwitchPort;
import net.floodlightcontroller.packet.Ethernet;
import net.floodlightcontroller.routing.IRoutingService;
import net.floodlightcontroller.routing.IRoutingDecision;
import net.floodlightcontroller.routing.Link;
import net.floodlightcontroller.routing.Route;
import net.floodlightcontroller.topology.ITopologyService;
import net.floodlightcontroller.topology.SwitchPortTuple;

import org.openflow.protocol.OFFlowMod;
import org.openflow.protocol.OFMatch;
import org.openflow.protocol.OFMessage;
import org.openflow.protocol.OFPacketIn;
import org.openflow.protocol.OFPacketOut;
import org.openflow.protocol.OFPort;
import org.openflow.protocol.OFType;
import org.openflow.protocol.action.OFAction;
import org.openflow.protocol.action.OFActionOutput;
import org.openflow.util.HexString;
import org.openflow.util.U16;
import org.slf4j.Logger;
import org.slf4j.LoggerFactory;

public abstract class ForwardingBase implements
    IOFMessageListener,
    IDeviceManagerAware {
    protected static Logger log =
            LoggerFactory.getLogger(ForwardingBase.class);

    public static final short FLOWMOD_DEFAULT_HARD_TIMEOUT = 5; // in seconds

    protected IFloodlightProviderService floodlightProvider;
    protected IDeviceManagerService deviceManager;
    protected IRoutingService routingEngine;
    protected ITopologyService topology;
    protected ICounterStoreService counterStore;

    // flow-mod - for use in the cookie
    public static final int FORWARDING_APP_ID = 2; // TODO: This must be managed
                                                   // by a global APP_ID class

    // Comparator for sorting by SwitchCluster
    public Comparator<SwitchPort> clusterIdComparator =
            new Comparator<SwitchPort>() {
                @Override
                public int compare(SwitchPort d1, SwitchPort d2) {
                    Map<Long, IOFSwitch> switches =
                            floodlightProvider.getSwitches();
                    IOFSwitch sw1 = switches.get(d1.getSwitchDPID());
                    IOFSwitch sw2 = switches.get(d2.getSwitchDPID());

                    Long d1ClusterId = sw1.getSwitchClusterId();
                    Long d2ClusterId = sw2.getSwitchClusterId();

                    return d1ClusterId.compareTo(d2ClusterId);
                }
            };

    public void startUp() {
        deviceManager.addListener(this);
        floodlightProvider.addOFMessageListener(OFType.PACKET_IN, this);
    }

    @Override
    public String getName() {
        return "forwarding";
    }

    @Override
    public int getId() {
        return FlListenerID.FORWARDINGBASE;
    }

    // Comparator for sorting by SwitchCluster
    public Comparator<DeviceAttachmentPoint> clusterIdComparator = new Comparator<DeviceAttachmentPoint>() {
        @Override
        public int compare(DeviceAttachmentPoint d1, DeviceAttachmentPoint d2) {
            Long d1ClusterId = topology.getSwitchClusterId(d1.getSwitchPort().getSw().getId());
            Long d2ClusterId = topology.getSwitchClusterId(d2.getSwitchPort().getSw().getId());
            return d1ClusterId.compareTo(d2ClusterId);
        }
    };
    
    /**
     * All subclasses must define this function if they want any specific
     * forwarding action
     * 
     * @param sw
     *            Switch that the packet came in from
     * @param pi
     *            The packet that came in
     * @param decision
     *            Any decision made by a policy engine
     */
    public abstract Command
            processPacketInMessage(IOFSwitch sw, OFPacketIn pi,
                                   IRoutingDecision decision,
                                   FloodlightContext cntx);

    @Override
    public Command receive(IOFSwitch sw, OFMessage msg,
                           FloodlightContext cntx) {
        switch (msg.getType()) {
            case PACKET_IN:
                IRoutingDecision decision = null;
                if (cntx != null)
                                 decision =
                                         IRoutingDecision.rtStore.get(cntx,
                                                                      IRoutingDecision.CONTEXT_DECISION);

                return this.processPacketInMessage(sw,
                                                   (OFPacketIn) msg,
                                                   decision,
                                                   cntx);
        }
        log.error("received an unexpected message {} from switch {}",
                  msg,
                  sw);
        return Command.CONTINUE;
    }

    /**
     * Push routes from back to front
     * @param route Route to push
     * @param match OpenFlow fields to match on
     * @param srcSwPort Source switch port for the first hop
     * @param dstSwPort Destination switch port for final hop
     * @param bufferId BufferId of the original PacketIn
     * @param cookie The cookie to set in each flow_mod
     * @param cntx The floodlight context
     * @param reqeustFlowRemovedNotifn if set to true then the switch would
     * send a flow mod removal notification when the flow mod expires
     * @param doFlush if set to true then the flow mod would be immediately
     *        written to the switch
     * @param flowModCommand flow mod. command to use, e.g. OFFlowMod.OFPFC_ADD,
     *        OFFlowMod.OFPFC_MODIFY etc.
     * @return srcSwitchIincluded True if the source switch is included in this route
     */
    public boolean pushRoute(Route route, OFMatch match, 
                             Integer wildcard_hints,
                             SwitchPort srcSwPort,
                             SwitchPort dstSwPort, int bufferId,
                             IOFSwitch srcSwitch, OFPacketIn pi, long cookie, 
                             FloodlightContext cntx,
                             boolean reqeustFlowRemovedNotifn,
                             boolean doFlush,
                             short   flowModCommand) {

        boolean srcSwitchIncluded = false;
        OFFlowMod fm =
                (OFFlowMod) floodlightProvider.getOFMessageFactory()
                                              .getMessage(OFType.FLOW_MOD);
        OFActionOutput action = new OFActionOutput();
        List<OFAction> actions = new ArrayList<OFAction>();
        actions.add(action);
        fm.setIdleTimeout((short)5)
            .setBufferId(OFPacketOut.BUFFER_ID_NONE)
            .setCookie(cookie)
            .setCommand(flowModCommand)
            .setMatch(match)
            .setActions(actions)
            .setLengthU(OFFlowMod.MINIMUM_LENGTH+OFActionOutput.MINIMUM_LENGTH);

        Map<Long, IOFSwitch> switches = floodlightProvider.getSwitches();
        IOFSwitch sw = switches.get(dstSwPort.getSwitchDPID());
        ((OFActionOutput)fm.getActions().get(0)).
            setPort((short)dstSwPort.getPort());

        if (route != null) {
            for (int routeIndx = route.getPath().size() - 1; routeIndx >= 0; --routeIndx) {
                Link link = route.getPath().get(routeIndx);
                fm.setMatch(wildcard(match, sw, wildcard_hints));
                fm.getMatch().setInputPort(link.getDstPort());
                try {
                    counterStore.updatePktOutFMCounterStore(sw, fm);
                    if (log.isDebugEnabled()) {
                        log.debug("Pushing Route flowmod routeIndx={} sw={} inPort={} outPort={}",
                                  new Object[] {
                                                routeIndx,
                                                sw,
                                                fm.getMatch().getInputPort(),
                                                ((OFActionOutput) fm.getActions()
                                                                    .get(0)).getPort() });
                    }
                    sw.write(fm, cntx);
                    if (doFlush) {
                        sw.flush();
                    }

                    // Push the packet out the source switch
                    if (sw.getId() == srcSwitch.getId()) {
                        pushPacket(srcSwitch,
                                   match,
                                   pi,
                                   ((OFActionOutput) fm.getActions().get(0)).getPort(),
                                   cntx);
                        srcSwitchIncluded = true;
                    }
                } catch (IOException e) {
                    log.error("Failure writing flow mod", e);
                }
                try {
                    fm = fm.clone();
                } catch (CloneNotSupportedException e) {
                    log.error("Failure cloning flow mod", e);
                }

                // setup for the next loop iteration
<<<<<<< HEAD
                ((OFActionOutput) fm.getActions().get(0)).setPort(link.getOutPort());
=======
                ((OFActionOutput)fm.getActions().get(0)).setPort(link.getSrcPort());
>>>>>>> d4c978ab
                if (routeIndx > 0) {
                    sw =
                            floodlightProvider.getSwitches()
                                              .get(route.getPath()
                                                        .get(routeIndx - 1)
                                                        .getDst());
                } else {
                    sw =
                            floodlightProvider.getSwitches()
                                              .get(route.getId().getSrc());
                }
                if (sw == null) {
                    if (log.isWarnEnabled()) {
                        log.warn("Unable to push route, switch at DPID {} not available",
                                 (routeIndx > 0)
                                         ? HexString.toHexString(route.getPath()
                                                                      .get(routeIndx - 1)
                                                                      .getDst())
                                         : HexString.toHexString(route.getId()
                                                                      .getSrc()));
                    }
                    return srcSwitchIncluded;
                }
            }
        }

        // set the original match for the first switch, and buffer id
        fm.setMatch(match);
        fm.setBufferId(bufferId);
        fm.setMatch(wildcard(match, sw, wildcard_hints));
        fm.getMatch().setInputPort((short) srcSwPort.getPort());
        // Set the flag to request flow-mod removal notifications only for the
        // source switch. The removal message is used to maintain the flow
        // cache. Don't set the flag for ARP messages - TODO generalize check
        if ((reqeustFlowRemovedNotifn)
                && (match.getDataLayerType() != Ethernet.TYPE_ARP)) {
            fm.setFlags(OFFlowMod.OFPFF_SEND_FLOW_REM);
            match.setWildcards(fm.getMatch().getWildcards());
        }

        try {
            counterStore.updatePktOutFMCounterStore(sw, fm);
            log.debug("pushRoute flowmod sw={} inPort={} outPort={}",
                      new Object[] {
                                    sw,
                                    fm.getMatch().getInputPort(),
                                    ((OFActionOutput) fm.getActions().get(0)).getPort() });
            log.info("Flow mod sent: Wildcard={} match={}",
                     Integer.toHexString(fm.getMatch().getWildcards()),
                     fm.getMatch().toString());
            sw.write(fm, cntx);
            if (doFlush) {
                sw.flush();
            }

            if (sw.getId() == srcSwitch.getId()) {
                pushPacket(srcSwitch,
                           match,
                           pi,
                           ((OFActionOutput) fm.getActions().get(0)).getPort(),
                           cntx);
                srcSwitchIncluded = true;
            }
            match = fm.getMatch();
        } catch (IOException e) {
            log.error("Failure writing flow mod", e);
        }

        return srcSwitchIncluded;
    }

    protected OFMatch wildcard(OFMatch match, IOFSwitch sw,
                               Integer wildcard_hints) {
        if (wildcard_hints != null) {
            return match.clone().setWildcards(wildcard_hints.intValue());
        }
        return match.clone();
    }

    public void pushPacket(IOFSwitch sw, OFMatch match, OFPacketIn pi,
                           short outport, FloodlightContext cntx) {

        if (pi == null) {
            return;
        }

        if (log.isDebugEnabled()) {
            log.debug("PacketOut srcSwitch={} match={} pi={}",
                      new Object[] { sw, match, pi });
        }

        OFPacketOut po =
                (OFPacketOut) floodlightProvider.getOFMessageFactory()
                                                .getMessage(OFType.PACKET_OUT);

        // set actions
        List<OFAction> actions = new ArrayList<OFAction>();
        actions.add(new OFActionOutput(outport, (short) 0));

        po.setActions(actions)
          .setActionsLength((short) OFActionOutput.MINIMUM_LENGTH);
        short poLength =
                (short) (po.getActionsLength() + OFPacketOut.MINIMUM_LENGTH);

        // set buffer_id, in_port
        po.setBufferId(pi.getBufferId());
        po.setInPort(pi.getInPort());

        // set data - only if buffer_id == -1
        if (pi.getBufferId() == OFPacketOut.BUFFER_ID_NONE) {
            byte[] packetData = pi.getPacketData();
            poLength += packetData.length;
            po.setPacketData(packetData);
        }

        po.setLength(poLength);

        try {
            counterStore.updatePktOutFMCounterStore(sw, po);
            sw.write(po, cntx);
        } catch (IOException e) {
            log.error("Failure writing packet out", e);
        }
    }

    public static boolean
            blockHost(IFloodlightProviderService floodlightProvider,
                      SwitchPortTuple sw_tup, long host_mac,
                      short hardTimeout) {

        if ((sw_tup == null) || sw_tup.getSw() == null) {
            return false;
        }

        IOFSwitch sw = sw_tup.getSw();
        short inputPort = sw_tup.getPort().shortValue();
        log.debug("blockHost sw={} port={} mac={}",
                  new Object[] { sw, sw_tup.getPort(), new Long(host_mac) });

        // Create flow-mod based on packet-in and src-switch
        OFFlowMod fm =
                (OFFlowMod) floodlightProvider.getOFMessageFactory()
                                              .getMessage(OFType.FLOW_MOD);
        OFMatch match = new OFMatch();
        List<OFAction> actions = new ArrayList<OFAction>(); // Set no action to
                                                            // drop
        match.setDataLayerSource(Ethernet.toByteArray(host_mac))
             .setInputPort(inputPort)
             .setWildcards(OFMatch.OFPFW_ALL & ~OFMatch.OFPFW_DL_SRC
                     & ~OFMatch.OFPFW_IN_PORT);
        fm.setCookie(AppCookie.makeCookie(FORWARDING_APP_ID, 0))
          .setHardTimeout((short) hardTimeout)
          .setIdleTimeout((short) 5)
          .setBufferId(OFPacketOut.BUFFER_ID_NONE)
          .setMatch(match)
          .setActions(actions)
          .setLengthU(OFFlowMod.MINIMUM_LENGTH); // +OFActionOutput.MINIMUM_LENGTH);

        try {
            log.debug("write drop flow-mod sw={} match={} flow-mod={}",
                      new Object[] { sw, match, fm });
            sw.write(fm, null);
        } catch (IOException e) {
            log.error("Failure writing deny flow mod", e);
            return false;
        }
        return true;

    }

    /**
     * @param floodlightProvider
     *            the floodlightProvider to set
     */
    public
            void
            setFloodlightProvider(IFloodlightProviderService floodlightProvider) {
        this.floodlightProvider = floodlightProvider;
    }

    /**
     * @param routingEngine
     *            the routingEngine to set
     */
    public void setRoutingEngine(IRoutingService routingEngine) {
        this.routingEngine = routingEngine;
    }

    /**
     * @param deviceManager
     *            the deviceManager to set
     */
    public void setDeviceManager(IDeviceManagerService deviceManager) {
        this.deviceManager = deviceManager;
    }

    /**
     * @param topology
     *            the topology to set
     */
    public void setTopology(ITopologyService topology) {
        this.topology = topology;
    }

    public ICounterStoreService getCounterStore() {
        return counterStore;
    }

    public void setCounterStore(ICounterStoreService counterStore) {
        this.counterStore = counterStore;
    }

    @Override
    public void deviceAdded(IDevice device) {
        // NOOP
    }

    @Override
    public void deviceRemoved(IDevice device) {
        // NOOP
    }

    @Override
    public void deviceMoved(IDevice device) {
        // Build flow mod to delete based on destination mac == device mac
        OFMatch match = new OFMatch();
        match.setDataLayerDestination(Ethernet.toByteArray(device.getMACAddress()));
        match.setWildcards(OFMatch.OFPFW_ALL ^ OFMatch.OFPFW_DL_DST);
        OFMessage fm =
                ((OFFlowMod) floodlightProvider.getOFMessageFactory()
                                               .getMessage(OFType.FLOW_MOD)).setCommand(OFFlowMod.OFPFC_DELETE)
                                                                            .setOutPort((short) OFPort.OFPP_NONE.getValue())
                                                                            .setMatch(match)
                                                                            .setLength(U16.t(OFFlowMod.MINIMUM_LENGTH));

        // Flush to all switches
        for (IOFSwitch outSw : floodlightProvider.getSwitches().values()) {
            try {
                outSw.write(fm, null);
            } catch (IOException e) {
                log.error("Failure sending flow mod delete for moved device",
                          e);
            }
        }
    }

    @Override
    public void deviceIPV4AddrChanged(IDevice device) {

    }

    @Override
    public void deviceVlanChanged(IDevice device) {

    }

    @Override
    public boolean isCallbackOrderingPrereq(OFType type, String name) {
        return (type.equals(OFType.PACKET_IN) && (name.equals("topology") || name.equals("devicemanager")));
    }

    @Override
    public boolean isCallbackOrderingPostreq(OFType type, String name) {
        return false;
    }

}<|MERGE_RESOLUTION|>--- conflicted
+++ resolved
@@ -29,14 +29,7 @@
 import net.floodlightcontroller.core.IOFSwitch;
 import net.floodlightcontroller.core.util.AppCookie;
 import net.floodlightcontroller.counter.ICounterStoreService;
-<<<<<<< HEAD
 import net.floodlightcontroller.devicemanager.IDevice;
-=======
-import net.floodlightcontroller.devicemanager.Device;
-import net.floodlightcontroller.devicemanager.DeviceAttachmentPoint;
-import net.floodlightcontroller.devicemanager.DeviceNetworkAddress;
-import net.floodlightcontroller.devicemanager.IDeviceManagerService;
->>>>>>> d4c978ab
 import net.floodlightcontroller.devicemanager.IDeviceManagerAware;
 import net.floodlightcontroller.devicemanager.IDeviceManagerService;
 import net.floodlightcontroller.devicemanager.SwitchPort;
@@ -85,14 +78,10 @@
             new Comparator<SwitchPort>() {
                 @Override
                 public int compare(SwitchPort d1, SwitchPort d2) {
-                    Map<Long, IOFSwitch> switches =
-                            floodlightProvider.getSwitches();
-                    IOFSwitch sw1 = switches.get(d1.getSwitchDPID());
-                    IOFSwitch sw2 = switches.get(d2.getSwitchDPID());
-
-                    Long d1ClusterId = sw1.getSwitchClusterId();
-                    Long d2ClusterId = sw2.getSwitchClusterId();
-
+                    Long d1ClusterId = 
+                            topology.getSwitchClusterId(d1.getSwitchDPID());
+                    Long d2ClusterId = 
+                            topology.getSwitchClusterId(d2.getSwitchDPID());
                     return d1ClusterId.compareTo(d2ClusterId);
                 }
             };
@@ -111,16 +100,6 @@
     public int getId() {
         return FlListenerID.FORWARDINGBASE;
     }
-
-    // Comparator for sorting by SwitchCluster
-    public Comparator<DeviceAttachmentPoint> clusterIdComparator = new Comparator<DeviceAttachmentPoint>() {
-        @Override
-        public int compare(DeviceAttachmentPoint d1, DeviceAttachmentPoint d2) {
-            Long d1ClusterId = topology.getSwitchClusterId(d1.getSwitchPort().getSw().getId());
-            Long d2ClusterId = topology.getSwitchClusterId(d2.getSwitchPort().getSw().getId());
-            return d1ClusterId.compareTo(d2ClusterId);
-        }
-    };
     
     /**
      * All subclasses must define this function if they want any specific
@@ -247,11 +226,7 @@
                 }
 
                 // setup for the next loop iteration
-<<<<<<< HEAD
-                ((OFActionOutput) fm.getActions().get(0)).setPort(link.getOutPort());
-=======
                 ((OFActionOutput)fm.getActions().get(0)).setPort(link.getSrcPort());
->>>>>>> d4c978ab
                 if (routeIndx > 0) {
                     sw =
                             floodlightProvider.getSwitches()
