/**
 *    Copyright 2011, Big Switch Networks, Inc. 
 *    Originally created by David Erickson, Stanford University
 * 
 *    Licensed under the Apache License, Version 2.0 (the "License"); you may
 *    not use this file except in compliance with the License. You may obtain
 *    a copy of the License at
 *
 *         http://www.apache.org/licenses/LICENSE-2.0
 *
 *    Unless required by applicable law or agreed to in writing, software
 *    distributed under the License is distributed on an "AS IS" BASIS, WITHOUT
 *    WARRANTIES OR CONDITIONS OF ANY KIND, either express or implied. See the
 *    License for the specific language governing permissions and limitations
 *    under the License.
 **/

package net.floodlightcontroller.routing;

import java.io.IOException;
import java.util.ArrayList;
import java.util.Comparator;
import java.util.List;
import java.util.Map;

import net.floodlightcontroller.core.FloodlightContext;
import net.floodlightcontroller.core.IFloodlightProviderService;
import net.floodlightcontroller.core.IOFMessageListener;
import net.floodlightcontroller.core.IOFSwitch;
import net.floodlightcontroller.core.util.AppCookie;
import net.floodlightcontroller.counter.ICounterStoreService;
import net.floodlightcontroller.devicemanager.IDevice;
import net.floodlightcontroller.devicemanager.IDeviceListener;
import net.floodlightcontroller.devicemanager.IDeviceService;
import net.floodlightcontroller.devicemanager.SwitchPort;
import net.floodlightcontroller.packet.Ethernet;
import net.floodlightcontroller.routing.IRoutingService;
import net.floodlightcontroller.routing.IRoutingDecision;
import net.floodlightcontroller.routing.Link;
import net.floodlightcontroller.routing.Route;
import net.floodlightcontroller.topology.ITopologyService;

import org.openflow.protocol.OFFlowMod;
import org.openflow.protocol.OFMatch;
import org.openflow.protocol.OFMessage;
import org.openflow.protocol.OFPacketIn;
import org.openflow.protocol.OFPacketOut;
import org.openflow.protocol.OFPort;
import org.openflow.protocol.OFType;
import org.openflow.protocol.action.OFAction;
import org.openflow.protocol.action.OFActionOutput;
import org.openflow.util.HexString;
import org.openflow.util.U16;
import org.slf4j.Logger;
import org.slf4j.LoggerFactory;

public abstract class ForwardingBase implements
    IOFMessageListener,
    IDeviceListener {
    protected static Logger log =
            LoggerFactory.getLogger(ForwardingBase.class);

    public static final short FLOWMOD_DEFAULT_HARD_TIMEOUT = 5; // in seconds

    protected IFloodlightProviderService floodlightProvider;
    protected IDeviceService deviceManager;
    protected IRoutingService routingEngine;
    protected ITopologyService topology;
    protected ICounterStoreService counterStore;

    // flow-mod - for use in the cookie
    public static final int FORWARDING_APP_ID = 2; // TODO: This must be managed
                                                   // by a global APP_ID class

    // Comparator for sorting by SwitchCluster
    public Comparator<SwitchPort> clusterIdComparator =
            new Comparator<SwitchPort>() {
                @Override
                public int compare(SwitchPort d1, SwitchPort d2) {
                    Long d1ClusterId = 
                            topology.getSwitchClusterId(d1.getSwitchDPID());
                    Long d2ClusterId = 
                            topology.getSwitchClusterId(d2.getSwitchDPID());
                    return d1ClusterId.compareTo(d2ClusterId);
                }
            };

    public void startUp() {
        deviceManager.addListener(this);
        floodlightProvider.addOFMessageListener(OFType.PACKET_IN, this);
    }

    @Override
    public String getName() {
        return "forwarding";
    }

<<<<<<< HEAD
    @Override
    public int getId() {
        return FlListenerID.FORWARDINGBASE;
    }
=======
    // Comparator for sorting by SwitchCluster
    public Comparator<DeviceAttachmentPoint> clusterIdComparator = new Comparator<DeviceAttachmentPoint>() {
        @Override
        public int compare(DeviceAttachmentPoint d1, DeviceAttachmentPoint d2) {
            Long d1ClusterId = topology.getSwitchClusterId(d1.getSwitchPort().getSw().getId());
            Long d2ClusterId = topology.getSwitchClusterId(d2.getSwitchPort().getSw().getId());
            return d1ClusterId.compareTo(d2ClusterId);
        }
    };
>>>>>>> e8a43bf4
    
    /**
     * All subclasses must define this function if they want any specific
     * forwarding action
     * 
     * @param sw
     *            Switch that the packet came in from
     * @param pi
     *            The packet that came in
     * @param decision
     *            Any decision made by a policy engine
     */
    public abstract Command
            processPacketInMessage(IOFSwitch sw, OFPacketIn pi,
                                   IRoutingDecision decision,
                                   FloodlightContext cntx);

    @Override
    public Command receive(IOFSwitch sw, OFMessage msg,
                           FloodlightContext cntx) {
        switch (msg.getType()) {
            case PACKET_IN:
                IRoutingDecision decision = null;
                if (cntx != null)
                                 decision =
                                         IRoutingDecision.rtStore.get(cntx,
                                                                      IRoutingDecision.CONTEXT_DECISION);

                return this.processPacketInMessage(sw,
                                                   (OFPacketIn) msg,
                                                   decision,
                                                   cntx);
        }
        log.error("received an unexpected message {} from switch {}",
                  msg,
                  sw);
        return Command.CONTINUE;
    }

    /**
     * Push routes from back to front
     * @param route Route to push
     * @param match OpenFlow fields to match on
     * @param srcSwPort Source switch port for the first hop
     * @param dstSwPort Destination switch port for final hop
     * @param bufferId BufferId of the original PacketIn
     * @param cookie The cookie to set in each flow_mod
     * @param cntx The floodlight context
     * @param reqeustFlowRemovedNotifn if set to true then the switch would
     * send a flow mod removal notification when the flow mod expires
     * @param doFlush if set to true then the flow mod would be immediately
     *        written to the switch
     * @param flowModCommand flow mod. command to use, e.g. OFFlowMod.OFPFC_ADD,
     *        OFFlowMod.OFPFC_MODIFY etc.
     * @return srcSwitchIincluded True if the source switch is included in this route
     */
    public boolean pushRoute(Route route, OFMatch match, 
                             Integer wildcard_hints,
                             SwitchPort srcSwPort,
                             SwitchPort dstSwPort, int bufferId,
                             IOFSwitch srcSwitch, OFPacketIn pi, long cookie, 
                             FloodlightContext cntx,
                             boolean reqeustFlowRemovedNotifn,
                             boolean doFlush,
                             short   flowModCommand) {

        boolean srcSwitchIncluded = false;
        OFFlowMod fm =
                (OFFlowMod) floodlightProvider.getOFMessageFactory()
                                              .getMessage(OFType.FLOW_MOD);
        OFActionOutput action = new OFActionOutput();
        List<OFAction> actions = new ArrayList<OFAction>();
        actions.add(action);
        fm.setIdleTimeout((short)5)
            .setBufferId(OFPacketOut.BUFFER_ID_NONE)
            .setCookie(cookie)
            .setCommand(flowModCommand)
            .setMatch(match)
            .setActions(actions)
            .setLengthU(OFFlowMod.MINIMUM_LENGTH+OFActionOutput.MINIMUM_LENGTH);

        Map<Long, IOFSwitch> switches = floodlightProvider.getSwitches();
        IOFSwitch sw = switches.get(dstSwPort.getSwitchDPID());
        ((OFActionOutput)fm.getActions().get(0)).
            setPort((short)dstSwPort.getPort());

        if (route != null) {
            for (int routeIndx = route.getPath().size() - 1; routeIndx >= 0; --routeIndx) {
                Link link = route.getPath().get(routeIndx);
                fm.setMatch(wildcard(match, sw, wildcard_hints));
                fm.getMatch().setInputPort(link.getDstPort());
                try {
                    counterStore.updatePktOutFMCounterStore(sw, fm);
                    if (log.isDebugEnabled()) {
                        log.debug("Pushing Route flowmod routeIndx={} sw={} inPort={} outPort={}",
                                  new Object[] {
                                                routeIndx,
                                                sw,
                                                fm.getMatch().getInputPort(),
                                                ((OFActionOutput) fm.getActions()
                                                                    .get(0)).getPort() });
                    }
                    sw.write(fm, cntx);
                    if (doFlush) {
                        sw.flush();
                    }

                    // Push the packet out the source switch
                    if (sw.getId() == srcSwitch.getId()) {
                        pushPacket(srcSwitch,
                                   match,
                                   pi,
                                   ((OFActionOutput) fm.getActions().get(0)).getPort(),
                                   cntx);
                        srcSwitchIncluded = true;
                    }
                } catch (IOException e) {
                    log.error("Failure writing flow mod", e);
                }
                try {
                    fm = fm.clone();
                } catch (CloneNotSupportedException e) {
                    log.error("Failure cloning flow mod", e);
                }

                // setup for the next loop iteration
                ((OFActionOutput)fm.getActions().get(0)).setPort(link.getSrcPort());
                if (routeIndx > 0) {
                    sw =
                            floodlightProvider.getSwitches()
                                              .get(route.getPath()
                                                        .get(routeIndx - 1)
                                                        .getDst());
                } else {
                    sw =
                            floodlightProvider.getSwitches()
                                              .get(route.getId().getSrc());
                }
                if (sw == null) {
                    if (log.isWarnEnabled()) {
                        log.warn("Unable to push route, switch at DPID {} not available",
                                 (routeIndx > 0)
                                         ? HexString.toHexString(route.getPath()
                                                                      .get(routeIndx - 1)
                                                                      .getDst())
                                         : HexString.toHexString(route.getId()
                                                                      .getSrc()));
                    }
                    return srcSwitchIncluded;
                }
            }
        }

        // set the original match for the first switch, and buffer id
        fm.setMatch(match);
        fm.setBufferId(bufferId);
        fm.setMatch(wildcard(match, sw, wildcard_hints));
        fm.getMatch().setInputPort((short) srcSwPort.getPort());
        // Set the flag to request flow-mod removal notifications only for the
        // source switch. The removal message is used to maintain the flow
        // cache. Don't set the flag for ARP messages - TODO generalize check
        if ((reqeustFlowRemovedNotifn)
                && (match.getDataLayerType() != Ethernet.TYPE_ARP)) {
            fm.setFlags(OFFlowMod.OFPFF_SEND_FLOW_REM);
            match.setWildcards(fm.getMatch().getWildcards());
        }

        try {
            counterStore.updatePktOutFMCounterStore(sw, fm);
            log.debug("pushRoute flowmod sw={} inPort={} outPort={}",
                      new Object[] {
                                    sw,
                                    fm.getMatch().getInputPort(),
                                    ((OFActionOutput) fm.getActions().get(0)).getPort() });
            log.info("Flow mod sent: Wildcard={} match={}",
                     Integer.toHexString(fm.getMatch().getWildcards()),
                     fm.getMatch().toString());
            sw.write(fm, cntx);
            if (doFlush) {
                sw.flush();
            }

            if (sw.getId() == srcSwitch.getId()) {
                pushPacket(srcSwitch,
                           match,
                           pi,
                           ((OFActionOutput) fm.getActions().get(0)).getPort(),
                           cntx);
                srcSwitchIncluded = true;
            }
            match = fm.getMatch();
        } catch (IOException e) {
            log.error("Failure writing flow mod", e);
        }

        return srcSwitchIncluded;
    }

    protected OFMatch wildcard(OFMatch match, IOFSwitch sw,
                               Integer wildcard_hints) {
        if (wildcard_hints != null) {
            return match.clone().setWildcards(wildcard_hints.intValue());
        }
        return match.clone();
    }

    /**
     * This function will push a packet-out to a switch.  The assumption here is that
     * the packet-in was also generated from the same switch.  Thus, if the input
     * port of the packet-in and the outport are the same, the function will not 
     * push the packet-out.
     * @param sw        switch that generated the packet-in, and from which packet-out is sent
     * @param match     OFmatch
     * @param pi        packet-in
     * @param outport   output port
     * @param cntx      context of the packet
     */
    public void pushPacket(IOFSwitch sw, OFMatch match, OFPacketIn pi, 
                           short outport, FloodlightContext cntx) {
        
        if (pi == null) {
            return;
        }
        
        // The assumption here is (sw) is the switch that generated the 
        // packet-in. If the input port is the same as output port, then
        // the packet-out should be ignored.
        if (pi.getInPort() == outport) {
            if (log.isDebugEnabled()) {
                log.debug("Attemping to do packet-out to the same " + 
                          "interface as packet-in. Dropping packet. " + 
                          " SrcSwitch={}, match = {}, pi={}", 
                          new Object[]{sw, match, pi});
                return;
            }
        }
        
        if (log.isDebugEnabled()) {
            log.debug("PacketOut srcSwitch={} match={} pi={}",
                      new Object[] { sw, match, pi });
        }

        OFPacketOut po =
                (OFPacketOut) floodlightProvider.getOFMessageFactory()
                                                .getMessage(OFType.PACKET_OUT);

        // set actions
        List<OFAction> actions = new ArrayList<OFAction>();
        actions.add(new OFActionOutput(outport, (short) 0));

        po.setActions(actions)
          .setActionsLength((short) OFActionOutput.MINIMUM_LENGTH);
        short poLength =
                (short) (po.getActionsLength() + OFPacketOut.MINIMUM_LENGTH);

        // set buffer_id, in_port
        po.setBufferId(pi.getBufferId());
        po.setInPort(pi.getInPort());

        // set data - only if buffer_id == -1
        if (pi.getBufferId() == OFPacketOut.BUFFER_ID_NONE) {
            byte[] packetData = pi.getPacketData();
            poLength += packetData.length;
            po.setPacketData(packetData);
        }

        po.setLength(poLength);

        try {
            counterStore.updatePktOutFMCounterStore(sw, po);
            sw.write(po, cntx);
        } catch (IOException e) {
            log.error("Failure writing packet out", e);
        }
    }

    public static boolean
            blockHost(IFloodlightProviderService floodlightProvider,
                      SwitchPort sw_tup, long host_mac,
                      short hardTimeout) {

        if (sw_tup == null) {
            return false;
        }

        IOFSwitch sw = 
                floodlightProvider.getSwitches().get(sw_tup.getSwitchDPID());
        if (sw == null) return false;
        int inputPort = sw_tup.getPort();
        log.debug("blockHost sw={} port={} mac={}",
                  new Object[] { sw, sw_tup.getPort(), new Long(host_mac) });

        // Create flow-mod based on packet-in and src-switch
        OFFlowMod fm =
                (OFFlowMod) floodlightProvider.getOFMessageFactory()
                                              .getMessage(OFType.FLOW_MOD);
        OFMatch match = new OFMatch();
        List<OFAction> actions = new ArrayList<OFAction>(); // Set no action to
                                                            // drop
        match.setDataLayerSource(Ethernet.toByteArray(host_mac))
             .setInputPort((short)inputPort)
             .setWildcards(OFMatch.OFPFW_ALL & ~OFMatch.OFPFW_DL_SRC
                     & ~OFMatch.OFPFW_IN_PORT);
        fm.setCookie(AppCookie.makeCookie(FORWARDING_APP_ID, 0))
          .setHardTimeout((short) hardTimeout)
          .setIdleTimeout((short) 5)
          .setBufferId(OFPacketOut.BUFFER_ID_NONE)
          .setMatch(match)
          .setActions(actions)
          .setLengthU(OFFlowMod.MINIMUM_LENGTH); // +OFActionOutput.MINIMUM_LENGTH);

        try {
            log.debug("write drop flow-mod sw={} match={} flow-mod={}",
                      new Object[] { sw, match, fm });
            sw.write(fm, null);
        } catch (IOException e) {
            log.error("Failure writing deny flow mod", e);
            return false;
        }
        return true;

    }

    /**
     * @param floodlightProvider
     *            the floodlightProvider to set
     */
    public
            void
            setFloodlightProvider(IFloodlightProviderService floodlightProvider) {
        this.floodlightProvider = floodlightProvider;
    }

    /**
     * @param routingEngine
     *            the routingEngine to set
     */
    public void setRoutingEngine(IRoutingService routingEngine) {
        this.routingEngine = routingEngine;
    }

    /**
     * @param deviceManager
     *            the deviceManager to set
     */
    public void setDeviceManager(IDeviceService deviceManager) {
        this.deviceManager = deviceManager;
    }

    /**
     * @param topology
     *            the topology to set
     */
    public void setTopology(ITopologyService topology) {
        this.topology = topology;
    }

    public ICounterStoreService getCounterStore() {
        return counterStore;
    }

    public void setCounterStore(ICounterStoreService counterStore) {
        this.counterStore = counterStore;
    }

    @Override
    public void deviceAdded(IDevice device) {
        // NOOP
    }

    @Override
    public void deviceRemoved(IDevice device) {
        // NOOP
    }

    @Override
    public void deviceMoved(IDevice device) {
        // Build flow mod to delete based on destination mac == device mac
        OFMatch match = new OFMatch();
        match.setDataLayerDestination(Ethernet.toByteArray(device.getMACAddress()));
        match.setWildcards(OFMatch.OFPFW_ALL ^ OFMatch.OFPFW_DL_DST);
        OFMessage fm =
                ((OFFlowMod) floodlightProvider.getOFMessageFactory()
                                               .getMessage(OFType.FLOW_MOD)).setCommand(OFFlowMod.OFPFC_DELETE)
                                                                            .setOutPort((short) OFPort.OFPP_NONE.getValue())
                                                                            .setMatch(match)
                                                                            .setLength(U16.t(OFFlowMod.MINIMUM_LENGTH));

        // Flush to all switches
        for (IOFSwitch outSw : floodlightProvider.getSwitches().values()) {
            try {
                outSw.write(fm, null);
            } catch (IOException e) {
                log.error("Failure sending flow mod delete for moved device",
                          e);
            }
        }
    }

    @Override
    public void deviceIPV4AddrChanged(IDevice device) {

    }

    @Override
    public void deviceVlanChanged(IDevice device) {

    }

    @Override
    public boolean isCallbackOrderingPrereq(OFType type, String name) {
        return (type.equals(OFType.PACKET_IN) && (name.equals("topology") || name.equals("devicemanager")));
    }

    @Override
    public boolean isCallbackOrderingPostreq(OFType type, String name) {
        return false;
    }

}<|MERGE_RESOLUTION|>--- conflicted
+++ resolved
@@ -95,23 +95,6 @@
         return "forwarding";
     }
 
-<<<<<<< HEAD
-    @Override
-    public int getId() {
-        return FlListenerID.FORWARDINGBASE;
-    }
-=======
-    // Comparator for sorting by SwitchCluster
-    public Comparator<DeviceAttachmentPoint> clusterIdComparator = new Comparator<DeviceAttachmentPoint>() {
-        @Override
-        public int compare(DeviceAttachmentPoint d1, DeviceAttachmentPoint d2) {
-            Long d1ClusterId = topology.getSwitchClusterId(d1.getSwitchPort().getSw().getId());
-            Long d2ClusterId = topology.getSwitchClusterId(d2.getSwitchPort().getSw().getId());
-            return d1ClusterId.compareTo(d2ClusterId);
-        }
-    };
->>>>>>> e8a43bf4
-    
     /**
      * All subclasses must define this function if they want any specific
      * forwarding action
