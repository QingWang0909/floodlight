/**
*    Copyright 2011, Big Switch Networks, Inc. 
*    Originally created by David Erickson, Stanford University
* 
*    Licensed under the Apache License, Version 2.0 (the "License"); you may
*    not use this file except in compliance with the License. You may obtain
*    a copy of the License at
*
*         http://www.apache.org/licenses/LICENSE-2.0
*
*    Unless required by applicable law or agreed to in writing, software
*    distributed under the License is distributed on an "AS IS" BASIS, WITHOUT
*    WARRANTIES OR CONDITIONS OF ANY KIND, either express or implied. See the
*    License for the specific language governing permissions and limitations
*    under the License.
**/

package net.floodlightcontroller.core.internal;

import java.io.FileInputStream;
import java.io.IOException;
import java.net.InetAddress;
import java.net.InetSocketAddress;
import java.net.SocketAddress;
import java.util.ArrayList;
import java.nio.channels.ClosedChannelException;
import java.util.Collections;
import java.util.Date;
import java.util.HashMap;
import java.util.Iterator;
import java.util.LinkedHashMap;
import java.util.List;
import java.util.Map;
import java.util.Map.Entry;
import java.util.Properties;
import java.util.Set;
import java.util.Stack;
import java.util.concurrent.BlockingQueue;
import java.util.concurrent.ConcurrentHashMap;
import java.util.concurrent.ConcurrentMap;
import java.util.concurrent.CopyOnWriteArraySet;
import java.util.concurrent.Executors;
import java.util.concurrent.Future;
import java.util.concurrent.LinkedBlockingQueue;
import java.util.concurrent.RejectedExecutionException;
import java.util.concurrent.ScheduledExecutorService;
import java.util.concurrent.TimeUnit;
import java.util.concurrent.TimeoutException;

import net.floodlightcontroller.core.FloodlightContext;
import net.floodlightcontroller.core.IFloodlightProviderService;
import net.floodlightcontroller.core.IInfoProvider;
import net.floodlightcontroller.core.IOFController;
import net.floodlightcontroller.core.IOFMessageListener;
import net.floodlightcontroller.core.IOFMessageListener.Command;
import net.floodlightcontroller.core.IOFSwitch;
import net.floodlightcontroller.core.IOFSwitchFilter;
import net.floodlightcontroller.core.IOFSwitchListener;
import net.floodlightcontroller.core.internal.OFChannelState.HandshakeState;
import net.floodlightcontroller.core.util.ListenerDispatcher;
import net.floodlightcontroller.core.web.CoreWebRoutable;
import net.floodlightcontroller.counter.ICounterStoreService;
import net.floodlightcontroller.packet.Ethernet;
import net.floodlightcontroller.perfmon.IPktInProcessingTimeService;
import net.floodlightcontroller.restserver.IRestApiService;
import net.floodlightcontroller.storage.IResultSet;
import net.floodlightcontroller.storage.IStorageSourceService;
import net.floodlightcontroller.storage.OperatorPredicate;
import net.floodlightcontroller.storage.StorageException;

import org.jboss.netty.bootstrap.ServerBootstrap;
import org.jboss.netty.buffer.ChannelBuffer;
import org.jboss.netty.buffer.ChannelBuffers;
import org.jboss.netty.channel.Channel;
import org.jboss.netty.channel.ChannelHandlerContext;
import org.jboss.netty.channel.ChannelPipelineFactory;
import org.jboss.netty.channel.ChannelStateEvent;
import org.jboss.netty.channel.ChannelUpstreamHandler;
import org.jboss.netty.channel.Channels;
import org.jboss.netty.channel.ExceptionEvent;
import org.jboss.netty.channel.MessageEvent;
import org.jboss.netty.channel.group.ChannelGroup;
import org.jboss.netty.channel.group.DefaultChannelGroup;
import org.jboss.netty.channel.socket.nio.NioServerSocketChannelFactory;
import org.jboss.netty.handler.timeout.IdleStateAwareChannelUpstreamHandler;
import org.jboss.netty.handler.timeout.IdleStateEvent;
import org.jboss.netty.handler.timeout.ReadTimeoutException;
import org.openflow.protocol.OFEchoReply;
import org.openflow.protocol.OFError;
import org.openflow.protocol.OFError.OFBadActionCode;
import org.openflow.protocol.OFError.OFBadRequestCode;
import org.openflow.protocol.OFError.OFErrorType;
import org.openflow.protocol.OFError.OFFlowModFailedCode;
import org.openflow.protocol.OFError.OFHelloFailedCode;
import org.openflow.protocol.OFError.OFPortModFailedCode;
import org.openflow.protocol.OFError.OFQueueOpFailedCode;
import org.openflow.protocol.OFFeaturesReply;
import org.openflow.protocol.OFGetConfigReply;
import org.openflow.protocol.OFMessage;
import org.openflow.protocol.OFPacketIn;
import org.openflow.protocol.OFPhysicalPort;
import org.openflow.protocol.OFPortStatus;
import org.openflow.protocol.OFPortStatus.OFPortReason;
import org.openflow.protocol.OFSetConfig;
import org.openflow.protocol.OFStatisticsRequest;
import org.openflow.protocol.OFSwitchConfig;
import org.openflow.protocol.OFType;
import org.openflow.protocol.OFVendor;
import org.openflow.protocol.factory.BasicFactory;
import org.openflow.protocol.factory.MessageParseException;
import org.openflow.protocol.statistics.OFDescriptionStatistics;
import org.openflow.protocol.statistics.OFStatistics;
import org.openflow.protocol.statistics.OFStatisticsType;
import org.openflow.protocol.vendor.OFBasicVendorDataType;
import org.openflow.protocol.vendor.OFBasicVendorId;
import org.openflow.protocol.vendor.OFVendorId;
import org.openflow.util.HexString;
import org.openflow.util.U16;
import org.openflow.util.U32;
import org.openflow.vendor.nicira.OFNiciraVendorData;
import org.openflow.vendor.nicira.OFRoleReplyVendorData;
import org.openflow.vendor.nicira.OFRoleRequestVendorData;
import org.openflow.vendor.nicira.OFRoleVendorData;
import org.slf4j.Logger;
import org.slf4j.LoggerFactory;


/**
 * The main controller class.  Handles all setup and network listeners
 */
public class Controller
    implements IFloodlightProviderService, IOFController {
    
    protected static Logger log = LoggerFactory.getLogger(Controller.class);
    protected ICounterStoreService counterStore = null;
    
    protected BasicFactory factory;
    protected ConcurrentMap<OFType, 
                            ListenerDispatcher<OFType, 
                                               IOFMessageListener>> messageListeners;
    // The activeSwitches map contains only those switches that are actively
    // being controlled by us -- it doesn't contain switches that are
    // in the slave role
    protected ConcurrentHashMap<Long, IOFSwitch> activeSwitches;
    // connectedSwitches contains all connected switches, including ones where
    // we're a slave controller. We need to keep track of them so that we can
    // send role request messages to the switches when our role changes to master
    protected ConcurrentHashMap<Long, IOFSwitch> connectedSwitches;
    
    protected Set<IOFSwitchListener> switchListeners;
    protected Map<String, List<IInfoProvider>> providerMap;
    protected BlockingQueue<Update> updates;
    protected IRestApiService restApi;

    protected ScheduledExecutorService executor = 
            Executors.newScheduledThreadPool(5);
    
    protected IStorageSourceService storageSource;
    protected IPktInProcessingTimeService pktinProcTime;
    
    // Configuration options
    protected int openFlowPort = 6633;
    protected long ptWarningThresholdInNano;
    protected int workerThreads = 0;
    
    // The current role of the controller.
    // If the controller isn't configured to support roles, then this is null.
    protected Role role;
    
    // Storage table names
    protected static final String CONTROLLER_TABLE_NAME = "controller_controller";
    protected static final String CONTROLLER_ID = "id";
    
    protected static final String SWITCH_TABLE_NAME = "controller_switch";
    protected static final String SWITCH_DATAPATH_ID = "dpid";
    protected static final String SWITCH_SOCKET_ADDRESS = "socket_address";
    protected static final String SWITCH_IP = "ip";
    protected static final String SWITCH_CONTROLLER_ID = "controller_id";
    protected static final String SWITCH_ACTIVE = "active";
    protected static final String SWITCH_CORE_SWITCH = "core_switch";
    protected static final String SWITCH_CONNECTED_SINCE = "connected_since";
    protected static final String SWITCH_CAPABILITIES = "capabilities";
    protected static final String SWITCH_BUFFERS = "buffers";
    protected static final String SWITCH_TABLES = "tables";
    protected static final String SWITCH_ACTIONS = "actions";
    
    protected static final String PORT_TABLE_NAME = "controller_port";
    protected static final String PORT_ID = "id";
    protected static final String PORT_SWITCH = "switch_id";
    protected static final String PORT_NUMBER = "number";
    protected static final String PORT_HARDWARE_ADDRESS = "hardware_address";
    protected static final String PORT_NAME = "name";
    protected static final String PORT_CONFIG = "config";
    protected static final String PORT_STATE = "state";
    protected static final String PORT_CURRENT_FEATURES = "current_features";
    protected static final String PORT_ADVERTISED_FEATURES = "advertised_features";
    protected static final String PORT_SUPPORTED_FEATURES = "supported_features";
    protected static final String PORT_PEER_FEATURES = "peer_features";
    
    // Perf. related configuration
    protected static final int SEND_BUFFER_SIZE = 4 * 1024 * 1024;
    protected static final int BATCH_MAX_SIZE = 100;
    protected static final boolean ALWAYS_DECODE_ETH = true;

    protected class Update {
        public IOFSwitch sw;
        public boolean added;

        public Update(IOFSwitch sw, boolean added) {
            this.sw = sw;
            this.added = added;
        }
    }
    
    // ***************
    // Getters/Setters
    // ***************
    
    public void setStorageSourceService(IStorageSourceService storageSource) {
        this.storageSource = storageSource;
    }
    
    public void setCounterStore(ICounterStoreService counterStore) {
        this.counterStore = counterStore;
    }
    
    public void setPktInProcessingService(IPktInProcessingTimeService pits) {
        this.pktinProcTime = pits;
    }
    
    public void setRestApiService(IRestApiService restApi) {
        this.restApi = restApi;
    }

    @Override
    public synchronized Role getRole() {
        return role;
    }
    
    @Override
    public synchronized void setRole(Role role) {
        this.role = role;
        
        // Send role request messages to all of the connected switches.
        // FIXME: Should maybe handle this in an asynchronous task.
        for (IOFSwitch sw: connectedSwitches.values()) {
            try {
                sendRoleRequest(sw, role);
            }
            catch (IOException exc) {
                // FIXME: What's the right thing to do in this case?
                // Should we try to send it again later?
                // Terminate the switch connection?
                log.error("Error sending role request message to switch {}", sw);
            }
        }
    }
    
    /**
     * Send a NX role request message to the switch requesting the specified role.
     * @param sw switch to send the role request message to
     * @param role role to request
     * @return transaction id of the role request message that was sent
     */
    protected int sendNxRoleRequest(IOFSwitch sw, Role role)
            throws IOException {
        // Convert the role enum to the appropriate integer constant used
        // in the NX role request message
        int nxRole = 0;
        switch (role) {
            case EQUAL:
                nxRole = OFRoleVendorData.NX_ROLE_OTHER;
                break;
            case MASTER:
                nxRole = OFRoleVendorData.NX_ROLE_MASTER;
                break;
            case SLAVE:
                nxRole = OFRoleVendorData.NX_ROLE_SLAVE;
                break;
            default:
                assert false;
        }
        
        // Construct the role request message
        OFVendor roleRequest = (OFVendor)factory.getMessage(OFType.VENDOR);
        int xid = sw.getNextTransactionId();
        roleRequest.setXid(xid);
        roleRequest.setVendor(OFNiciraVendorData.NX_VENDOR_ID);
        OFRoleRequestVendorData roleRequestData = new OFRoleRequestVendorData();
        roleRequestData.setRole(nxRole);
        roleRequest.setVendorData(roleRequestData);
        roleRequest.setLengthU(OFVendor.MINIMUM_LENGTH + roleRequestData.getLength());
        
        // Send it to the switch
        sw.write(roleRequest, null);

        return xid;
    }
    
    /**
     * Send a role request message to the switch. This checks the capabilities of
     * the switch for which, if any, role request messages it understands and sends
     * the appropriate one. Currently we only support the OVS-style role request
     * message, but once the controller support OF 1.2 this function will also
     * handling sending out the OF 1.2-style role request message.
     * @param sw the switch to send the role request to
     * @param role the role to request
     * @throws IOException
     */
    protected void sendRoleRequest(IOFSwitch sw, Role role) throws IOException {
        Boolean supportsNxRole = (Boolean)
                sw.getAttribute(IOFSwitch.SWITCH_SUPPORTS_NX_ROLE);
        if ((supportsNxRole != null) && supportsNxRole) {
            sendNxRoleRequest(sw, role);
        }
    }
    // **********************
    // ChannelUpstreamHandler
    // **********************
    
    /**
     * Return a new channel handler for processing a switch connections
     * @param state The channel state object for the connection
     * @return the new channel handler
     */
    protected ChannelUpstreamHandler getChannelHandler(OFChannelState state) {
        return new OFChannelHandler(state);
    }
    
    /**
     * Channel handler deals with the switch connection and dispatches
     * switch messages to the appropriate locations.
     * @author readams
     */
    protected class OFChannelHandler 
        extends IdleStateAwareChannelUpstreamHandler {
        protected OFSwitchImpl sw;
        protected OFChannelState state;
        
        public OFChannelHandler(OFChannelState state) {
            this.state = state;
        }

        @Override
        public void channelConnected(ChannelHandlerContext ctx,
                                     ChannelStateEvent e) throws Exception {
            log.info("New switch connection from {}",
                     e.getChannel().getRemoteAddress());
            
            sw = new OFSwitchImpl();
            sw.setChannel(e.getChannel());
            sw.setFloodlightProvider(Controller.this);
            
            List<OFMessage> msglist = new ArrayList<OFMessage>(1);
            msglist.add(factory.getMessage(OFType.HELLO));
            e.getChannel().write(msglist);

        }

        @Override
        public void channelDisconnected(ChannelHandlerContext ctx,
                                        ChannelStateEvent e) throws Exception {
            if (sw != null && state.hsState == HandshakeState.READY) {
                if (sw.getRole() != Role.SLAVE)
                    removeSwitch(sw);
                connectedSwitches.remove(sw.getId());
                sw.setConnected(false);
            }
            log.info("Disconnected switch {}", sw);
        }

        @Override
        public void exceptionCaught(ChannelHandlerContext ctx, ExceptionEvent e)
                throws Exception {
            if (e.getCause() instanceof ReadTimeoutException) {
                // switch timeout
                log.error("Disconnecting switch {} due to read timeout", sw);
                ctx.getChannel().close();
            } else if (e.getCause() instanceof HandshakeTimeoutException) {
                log.error("Disconnecting switch {}: failed to complete handshake", 
                          sw);
                ctx.getChannel().close();
            } else if (e.getCause() instanceof ClosedChannelException) {
                //log.warn("Channel for sw {} already closed", sw);
            } else if (e.getCause() instanceof IOException) {
                log.error("Disconnecting switch {} due to IO Error: {}",
                          sw, e.getCause().getMessage());
                ctx.getChannel().close();
            } else if (e.getCause() instanceof SwitchStateException) {
                log.error("Disconnecting switch {} due to switch state error: {}", 
                          sw, e.getCause().getMessage());
                ctx.getChannel().close();
            } else if (e.getCause() instanceof MessageParseException) {
                log.error("Disconnecting switch " + sw +
                          " due to message parse failure", 
                          e.getCause());
                ctx.getChannel().close();
            } else if (e.getCause() instanceof StorageException) {
                log.error("Terminating controller due to storage exception", 
                          e.getCause());
                terminate();
            } else if (e.getCause() instanceof RejectedExecutionException) {
                log.warn("Could not process message: queue full");
            } else {
                log.error("Error while processing message from switch " + sw,
                          e.getCause());
            }
        }

        @Override
        public void channelIdle(ChannelHandlerContext ctx, IdleStateEvent e)
                throws Exception {
            List<OFMessage> msglist = new ArrayList<OFMessage>(1);
            msglist.add(factory.getMessage(OFType.ECHO_REQUEST));
            e.getChannel().write(msglist);
        }

        @Override
        public void messageReceived(ChannelHandlerContext ctx, MessageEvent e)
                throws Exception {
            if (e.getMessage() instanceof List) {
                @SuppressWarnings("unchecked")
                List<OFMessage> msglist = (List<OFMessage>)e.getMessage();

                for (OFMessage ofm : msglist) {
                    try {
                        processOFMessage(ofm);
                    }
                    catch (Exception ex) {
                        // We are the last handler in the stream, so run the exception
                        // through the channel again by passing in ctx.getChannel().
                        Channels.fireExceptionCaught(ctx.getChannel(), ex);
                    }
                }

                // Flush all flow-mods/packet-out generated from this "train"
                OFSwitchImpl.flush_all();
            }
        }
        
        /**
         * Process the request for the switch description
         */
        void processSwitchDescReply() {
            try {
                // Read description, if it has been updated
                @SuppressWarnings("unchecked")
                Future<List<OFStatistics>> desc_future =
                    (Future<List<OFStatistics>>)sw.
                        getAttribute(IOFSwitch.SWITCH_DESCRIPTION_FUTURE);
                List<OFStatistics> values = 
                        desc_future.get(0, TimeUnit.MILLISECONDS);
                if (values != null) {
                    OFDescriptionStatistics description = 
                            new OFDescriptionStatistics();
                    ChannelBuffer data = 
                            ChannelBuffers.buffer(description.getLength());
                    for (OFStatistics f : values) {
                        f.writeTo(data);
                        description.readFrom(data);
                        break; // SHOULD be a list of length 1
                    }
                    sw.setAttribute(IOFSwitch.SWITCH_DESCRIPTION_DATA, 
                                    description);
                    sw.setSwitchProperties(description);
                    data = null;

                    // At this time, also set other switch properties from storage
                    boolean is_core_switch = false;
                    IResultSet resultSet = null;
                    try {
                        String swid = sw.getStringId();
                        resultSet = 
                                storageSource.getRow(SWITCH_TABLE_NAME, swid);
                        for (Iterator<IResultSet> it = 
                                resultSet.iterator(); it.hasNext();) {
                            // In case of multiple rows, use the status
                            // in last row?
                            Map<String, Object> row = it.next().getRow();
                            if (row.containsKey(SWITCH_CORE_SWITCH)) {
                                if (log.isDebugEnabled()) {
                                    log.debug("Reading SWITCH_IS_CORE_SWITCH " + 
                                              "config for switch={}, is-core={}",
                                              sw, row.get(SWITCH_CORE_SWITCH));
                                }
                                String ics = 
                                        (String)row.get(SWITCH_CORE_SWITCH);
                                is_core_switch = ics.equals("true");
                            }
                        }
                    }
                    finally {
                        if (resultSet != null)
                            resultSet.close();
                    }
                    if (is_core_switch) {
                        sw.setAttribute(IOFSwitch.SWITCH_IS_CORE_SWITCH, 
                                        new Boolean(true));
                    }
                }
                sw.removeAttribute(IOFSwitch.SWITCH_DESCRIPTION_FUTURE);
                state.hasDescription = true;
                checkSwitchReady();
            }
            catch (InterruptedException ex) {
                // Ignore
            }
            catch (TimeoutException ex) {
                // Ignore
            } catch (Exception ex) {
                log.error("Exception in reading description " + 
                          " during handshake - {}", ex);
            }
        }

        /**
         * Send initial switch setup information that we need before adding
         * the switch
         * @throws IOException
         */
        void sendHelloConfiguration() throws IOException {
            // Send initial Features Request
            sw.write(factory.getMessage(OFType.FEATURES_REQUEST), null);
        }
        
        /**
         * Send the configuration requests we can only do after we have
         * the features reply
         * @throws IOException
         */
        void sendFeatureReplyConfiguration() throws IOException {
            // Ensure we receive the full packet via PacketIn
            OFSetConfig config = (OFSetConfig) factory
                    .getMessage(OFType.SET_CONFIG);
            config.setMissSendLength((short) 0xffff)
            .setLengthU(OFSwitchConfig.MINIMUM_LENGTH);
            sw.write(config, null);
            sw.write(factory.getMessage(OFType.GET_CONFIG_REQUEST),
                    null);

            // Get Description to set switch-specific flags
            OFStatisticsRequest req = new OFStatisticsRequest();
            req.setStatisticType(OFStatisticsType.DESC);
            req.setLengthU(req.getLengthU());
            Future<List<OFStatistics>> dfuture = 
                    sw.getStatistics(req);
            sw.setAttribute(IOFSwitch.SWITCH_DESCRIPTION_FUTURE,
                    dfuture);

            // We need to keep track of all of the switches that are connected
            // to the controller, in any role, so that we can later send the role
            // request messages when the controller role changes.
            connectedSwitches.put(sw.getId(), sw);
            
            // Send a role request if role support is enabled for the controller
            // This is a probe that we'll use to determine if the switch actually
            // supports the role request message. If it does we'll get back a
            // role reply message. If it doesn't we'll get back an OFError message.
            if (role != null) {
                state.nxRoleRequestXid = sendNxRoleRequest(sw, role);
            } else {
                // The hasNxRole field is just a flag that's checked before advancing
                // the handshake state to READY. In this case, if role support isn't
                // enabled for the controller, then we're not sending the role request
                // probe to the switch so we don't need to wait for a reply/error
                // before transitioning to the READY state.
                state.hasNxRoleReply = true;
            }
        }
        
        protected void checkSwitchReady() {
            if (state.hasDescription && state.hasGetConfigReply && state.hasNxRoleReply) {
                
                state.hsState = HandshakeState.READY;
                
                if (getRole() == Role.SLAVE && sw.getRole() == null) {
                    // What should we do if the controller is currently in the slave
                    // role and the switch doesn't understand the role request message?
                    // Should we allow connections from the switch? Probably not.
                    // They'll just start sending messages to the controller that it's
                    // going to drop since it's the slave, so it probably makes more
                    // sense to drop the connection pro-actively in that case. That's
                    // still not great either, because the switch will probably try to
                    // reconnect repeatedly (hopefully with some sort of exponential
                    // backoff), but that seems preferable to having the controller just
                    // silently drop the messages from the switch. This case is really
                    // a configuration problem that should be reported to the user.
                    log.error("Disconnecting switch {} that doesn't support role " +
                            "request messages from a slave controller");
                    sw.setConnected(false);
                    connectedSwitches.remove(sw.getId());
                    sw.getChannel().close();
                } else {
                    log.info("Switch handshake successful: {}", sw);
                    
                    if (sw.getRole() != Role.SLAVE) {
                        // Only add the switch to the active switch list if we're not in the slave role.
                        // Note that if the role attribute is null, then that means that
                        // the switch doesn't support the role request messages, so in that
                        // case we're effectively in the EQUAL role and the switch should be
                        // included in the active switch list.
                        addSwitch(sw);
                    
                        // Delete all preexisting flows for new connections to the master
                        // FIXME: Need to think more about what the test should be for when
                        // we flush the flow cache? For example, if all the controllers are
                        // temporarily in the backup role (e.g. right after a failure of the
                        // master controller) at the point the switch connects, then all of
                        // the controllers will initially connect as backup controllers and
                        // not flush the flow cache. Then when one of them is promoted to
                        // master following the master controller election the flow cache
                        // will still not be flushed because that's treated as a failover
                        // event where we don't want to flush the flow cache. The end result
                        // would be that the flow cache for a newly connected switch is never
                        // flushed. Not sure how to handle that case though...
                        sw.clearAllFlowMods();
                    }
                }
            }
        }
        
        protected void handleRoleReplyMessage(OFVendor vendorMessage,
                                              OFRoleReplyVendorData roleReplyVendorData) {
            // Map from the role code in the message to our role enum
            int nxRole = roleReplyVendorData.getRole();
            Role role = null;
            switch (nxRole) {
                case OFRoleVendorData.NX_ROLE_OTHER:
                    role = Role.EQUAL;
                    break;
                case OFRoleVendorData.NX_ROLE_MASTER:
                    role = Role.MASTER;
                    break;
                case OFRoleVendorData.NX_ROLE_SLAVE:
                    role = Role.SLAVE;
                    break;
                default:
                    log.error("Invalid role value in role reply message");
                    break;
            }
            
            log.info("Received NX role reply message; setting role of controller to {}", role.name());
            
            sw.setRole(role);
            
            if (state.hsState == HandshakeState.FEATURES_REPLY) {
                sw.setAttribute(IOFSwitch.SWITCH_SUPPORTS_NX_ROLE, true);
                state.hasNxRoleReply = true;
                checkSwitchReady();
            } else if (state.hsState == HandshakeState.READY) {
                // FIXME: Need to think more about possible synchronization issues here.
                boolean isActive = activeSwitches.containsKey(sw.getId());
                String roleName = (role != null) ? role.name() : "none";
                log.debug("Handling role reply; switch is {}; role = {}",
                          new Object[] {isActive ? "active" : "inactive", roleName});
                if (role == Role.SLAVE) {
                    if (isActive) {
                        removeSwitch(sw);
                        log.debug("Removed slave switch {} from active switch list",
                                 HexString.toHexString(sw.getId()));
                    }
                } else if (!isActive) {
                    addSwitch(sw);
                    log.debug("Added master switch {} to active switch list",
                             HexString.toHexString(sw.getId()));
                }
            }
        }
        
        protected boolean handleVendorMessage(OFVendor vendorMessage) {
            boolean shouldHandleMessage = false;
            int vendor = vendorMessage.getVendor();
            switch (vendor) {
                case OFNiciraVendorData.NX_VENDOR_ID:
                    OFNiciraVendorData niciraVendorData =
                        (OFNiciraVendorData)vendorMessage.getVendorData();
                    int dataType = niciraVendorData.getDataType();
                    switch (dataType) {
                        case OFRoleReplyVendorData.NXT_ROLE_REPLY:
                            OFRoleReplyVendorData roleReplyVendorData =
                                    (OFRoleReplyVendorData) niciraVendorData;
                            handleRoleReplyMessage(vendorMessage, roleReplyVendorData);
                            break;
                        default:
                            log.warn("Unhandled Nicira VENDOR message; data type = {}", dataType);
                            break;
                    }
                    break;
                default:
                    log.warn("Unhandled VENDOR message; vendor id = {}", vendor);
                    break;
            }
            
            return shouldHandleMessage;
        }

        /**
         * Dispatch an Openflow message from a switch to the appropriate
         * handler.
         * @param m The message to process
         * @throws IOException
         * @throws SwitchStateException 
         */
        protected void processOFMessage(OFMessage m)
                throws IOException, SwitchStateException {
            boolean shouldHandleMessage = false;
            
            switch (m.getType()) {
                case HELLO:
                    log.debug("HELLO from {}", sw);
                    if (state.hsState.equals(HandshakeState.START)) {
                        state.hsState = HandshakeState.HELLO;
                        sendHelloConfiguration();
                    } else {
                        throw new SwitchStateException("Unexpected HELLO from " + sw);
                    }
                    break;
                case ECHO_REQUEST:
                    OFEchoReply reply =
                        (OFEchoReply) factory.getMessage(OFType.ECHO_REPLY);
                    reply.setXid(m.getXid());
                    sw.write(reply, null);
                    break;
                case ECHO_REPLY:
                    break;
                case FEATURES_REPLY:
                    log.debug("Features Reply from {}", sw);
                    if (state.hsState.equals(HandshakeState.HELLO)) {
                        sw.setFeaturesReply((OFFeaturesReply) m);
                        sendFeatureReplyConfiguration();
                        state.hsState = HandshakeState.FEATURES_REPLY;
                        // uncomment to enable "dumb" switches like cbench
                        // state.hsState = HandshakeState.READY;
                        // addSwitch(sw);
                    } else {
                        String em = "Unexpected FEATURES_REPLY from " + sw;
                        throw new SwitchStateException(em);
                    }
                    break;
                case GET_CONFIG_REPLY:
                    if (!state.hsState.equals(HandshakeState.FEATURES_REPLY)) {
                        String em = "Unexpected GET_CONFIG_REPLY from " + sw;
                        throw new SwitchStateException(em);
                    }
                    OFGetConfigReply cr = (OFGetConfigReply) m;
                    if (cr.getMissSendLength() == (short)0xffff) {
                        log.debug("Config Reply from {} confirms " + 
                                  "miss length set to 0xffff", sw);
                    } else {
                        log.warn("Config Reply from {} has " +
                                 "miss length set to {}", 
                                 sw, cr.getMissSendLength());                        
                    }
                    state.hasGetConfigReply = true;
                    checkSwitchReady();
                    break;
                case VENDOR:
                    shouldHandleMessage = handleVendorMessage((OFVendor)m);
                    break;
                case ERROR:
                    OFError error = (OFError) m;
                    boolean shouldLogError = true;
                    if (state.hsState == HandshakeState.FEATURES_REPLY) {
                        if (error.getXid() == state.nxRoleRequestXid) {
                            boolean isBadVendorError =
                                (error.getErrorType() == OFError.OFErrorType.OFPET_BAD_REQUEST.getValue()) &&
                                (error.getErrorCode() == OFError.OFBadRequestCode.OFPBRC_BAD_VENDOR.ordinal());
                            // We expect to receive a bad vendor error when we're connected to a switch that
                            // doesn't support the Nicira vendor extensions (i.e. not OVS or derived from OVS).
                            // So that's not a real error case and we don't want to log those spurious errors.
                            shouldLogError = !isBadVendorError;
                            
                            // FIXME: Is this the right thing to do if we receive some other error
                            // besides a bad vendor error? Presumably that means the switch did actually
                            // understand the role request message, but there was some other error
                            // from processing the message. OF 1.2 specifies a OFPET_ROLE_REQUEST_FAILED
                            // error code, but it doesn't look like the Nicira role request has that.
                            // Should check OVS source code to see if it's possible for any other errors
                            // to be returned.
                            sw.setAttribute(IOFSwitch.SWITCH_SUPPORTS_NX_ROLE, !isBadVendorError);
                            state.hasNxRoleReply = true;
                            checkSwitchReady();
                        }
                        // Once we support OF 1.2, we'd add code to handle it here.
                        //if (error.getXid() == state.ofRoleRequestXid) {
                        //}
                    }
                    if (shouldLogError)
                        logError(sw, error);
                    break;
                case STATS_REPLY:
                    if (state.hsState.ordinal() < 
                        HandshakeState.FEATURES_REPLY.ordinal()) {
                        String em = "Unexpected STATS_REPLY from " + sw;
                        throw new SwitchStateException(em);
                    }
                    sw.deliverStatisticsReply(m);
                    if (sw.hasAttribute(IOFSwitch.SWITCH_DESCRIPTION_FUTURE)) {
                        processSwitchDescReply();
                    }
                    break;
                case PORT_STATUS:
                    // We want to update our port state info even if we're in the slave
                    // role, but we only want to update storage if we're the master
                    // (or equal).
                    boolean updateStorage = state.hsState.equals(HandshakeState.READY) &&
                        (sw.getRole() != Role.SLAVE);
                    handlePortStatusMessage(sw, (OFPortStatus)m, updateStorage);
                    shouldHandleMessage = true;
                    break;

                default:
                    shouldHandleMessage = true;
                    break;
            }
            
            if (shouldHandleMessage) {
                sw.getListenerReadLock().lock();
                try {
                    if (sw.isConnected()) {
                        if (!state.hsState.equals(HandshakeState.READY)) {
                            log.debug("Ignoring message type {} received " + 
                                      "from switch {} before switch is " + 
                                      "fully configured.", m.getType(), sw);
                        }
                        // Check if the controller is in the slave role for the switch.
                        // If it is, then don't dispatch the message to the listeners.
                        // FIXME: Should we dispatch messages that we expect to receive
                        // when we're in the slave role, e.g. port status messages?
                        // Since we're "hiding" switches from the listeners when we're 
                        // in the slave role, then it seems a little weird to dispatch
                        // port status messages to them. On the other hand there might be
                        // special modules that care about all of the connected switches
                        // and would like to receive port status notifications.
                        else if (sw.getRole() == Role.SLAVE) {
                            // Don't log message if it's a port status message since we
                            // expect to receive those from the switch and don't want
                            // to emit spurious messages.
                            if (m.getType() != OFType.PORT_STATUS) {
                                log.debug("Ignoring message type {} received " +
                                        "from switch {} while in the slave role.",
                                        m.getType(), sw);
                            }
                        } else {
                            handleMessage(sw, m, null);
                        }
                    }
                }
                finally {
                    sw.getListenerReadLock().unlock();
                }
            }
        }
    }

    // ****************
    // Message handlers
    // ****************
    
    protected void handlePortStatusMessage(IOFSwitch sw,
                                           OFPortStatus m,
                                           boolean updateStorage) {
        short portNumber = m.getDesc().getPortNumber();
        OFPhysicalPort port = m.getDesc();
        if (m.getReason() == (byte)OFPortReason.OFPPR_MODIFY.ordinal()) {
            sw.setPort(port);
            if (updateStorage)
                updatePortInfo(sw, port);
            log.debug("Port #{} modified for {}", portNumber, sw);
        } else if (m.getReason() == (byte)OFPortReason.OFPPR_ADD.ordinal()) {
            sw.setPort(port);
            if (updateStorage)
                updatePortInfo(sw, port);
            log.debug("Port #{} added for {}", portNumber, sw);
        } else if (m.getReason() == 
                   (byte)OFPortReason.OFPPR_DELETE.ordinal()) {
            sw.deletePort(portNumber);
            if (updateStorage)
                removePortInfo(sw, portNumber);
            log.debug("Port #{} deleted for {}", portNumber, sw);
        }
    }
    
    /**
     * flcontext_cache - Keep a thread local stack of contexts
     */
	protected static final ThreadLocal<Stack<FloodlightContext>> flcontext_cache =
		new ThreadLocal <Stack<FloodlightContext>> () {
			@Override
			protected Stack<FloodlightContext> initialValue() {
				return new Stack<FloodlightContext>();
			}
		};

	/**
	 * flcontext_alloc - pop a context off the stack, if required create a new one
	 * @return FloodlightContext
	 */
	protected static FloodlightContext flcontext_alloc() {
		FloodlightContext flcontext = null;

		if (flcontext_cache.get().empty()) {
			flcontext = new FloodlightContext();
		}
		else {
			flcontext = flcontext_cache.get().pop();
		}

		return flcontext;
	}

	/**
	 * flcontext_free - Free the context to the current thread
	 * @param flcontext
	 */
	protected void flcontext_free(FloodlightContext flcontext) {
		flcontext.getStorage().clear();
		flcontext_cache.get().push(flcontext);
	}

    /**
     * Handle replies to certain OFMessages, and pass others off to listeners
     * @param sw The switch for the message
     * @param m The message
     * @param bContext The floodlight context. If null then floodlight context would
     * be allocated in this function
     * @throws IOException
     */
    protected void handleMessage(IOFSwitch sw, OFMessage m,
                                 FloodlightContext bContext)
            throws IOException {
        Ethernet eth = null;
        long startTime = 0;
        
        if (pktinProcTime.isEnabled()) {
            startTime = System.nanoTime();
        }

        switch (m.getType()) {
            case PACKET_IN:
                OFPacketIn pi = (OFPacketIn)m;
                if (Controller.ALWAYS_DECODE_ETH) {
                    eth = new Ethernet();
                    eth.deserialize(pi.getPacketData(), 0,
                            pi.getPacketData().length);
                    counterStore.updatePacketInCounters(sw, m, eth);
                }
                // fall through to default case...

            default:
                
                List<IOFMessageListener> listeners = null;
                if (messageListeners.containsKey(m.getType())) {
                    listeners = messageListeners.get(m.getType()).
                            getOrderedListeners();
                }
                        
                FloodlightContext bc = null;
                if (listeners != null) {
                    // Check if floodlight context is passed from the calling 
                    // function, if so use that floodlight context, otherwise 
                    // allocate one
                    if (bContext == null) {
                        bc = flcontext_alloc();
                    } else {
                        bc = bContext;
                    }
                    if (eth != null) {
                        IFloodlightProviderService.bcStore.put(bc, 
                                IFloodlightProviderService.CONTEXT_PI_PAYLOAD, 
                                eth);
                    }
                    
                    // Get the starting time (overall and per-component) of 
                    // the processing chain for this packet if performance
                    // monitoring is turned on
                    long startTime_ns = pktinProcTime.getStartTimeOnePkt();
                    long compStartTime_ns;                       
                    Command cmd;
                    for (IOFMessageListener listener : listeners) {
                        if (listener instanceof IOFSwitchFilter) {
                            if (!((IOFSwitchFilter)listener).isInterested(sw)) {
                                continue;
                            }
                        }

                        // Get the start time of processing current packet for this listener
                        compStartTime_ns = 
                                pktinProcTime.getStartTimeOneComponent();
                        cmd = listener.receive(sw, m, bc);
                        pktinProcTime.
                            updateCumulativeTimeOneComp(compStartTime_ns,
                                                        listener.getId());
                        
                        if (Command.STOP.equals(cmd)) {
                            break;
                        }
                    }
                    pktinProcTime.updateCumulativeTimeTotal(startTime_ns);
                } else {
                    log.error("Unhandled OF Message: {} from {}", m, sw);
                }
                if ((bContext == null) && (bc != null)) flcontext_free(bc);
                
                if (pktinProcTime.isEnabled()) {
                    long processingTime = System.nanoTime() - startTime;
                    if (ptWarningThresholdInNano > 0 && processingTime > ptWarningThresholdInNano) {
                        log.warn("Time to process packet-in: {} us", processingTime/1000.0);
                        if (eth != null)
                            log.warn("{}", OFMessage.getDataAsString(sw, m, bContext));
                    }
                }
        }
    }
    
    /**
     * Log an OpenFlow error message from a switch
     * @param sw The switch that sent the error
     * @param error The error message
     */
    protected void logError(IOFSwitch sw, OFError error) {
        int etint = 0xffff & error.getErrorType();
        if (etint < 0 || etint >= OFErrorType.values().length) {
            log.error("Unknown error code {} from sw {}", etint, sw);
        }
        OFErrorType et = OFErrorType.values()[etint];
        switch (et) {
            case OFPET_HELLO_FAILED:
                OFHelloFailedCode hfc = 
                    OFHelloFailedCode.values()[0xffff & error.getErrorCode()];
                log.error("Error {} {} from {}", new Object[] {et, hfc, sw});
                break;
            case OFPET_BAD_REQUEST:
                OFBadRequestCode brc = 
                    OFBadRequestCode.values()[0xffff & error.getErrorCode()];
                log.error("Error {} {} from {}", new Object[] {et, brc, sw});
                break;
            case OFPET_BAD_ACTION:
                OFBadActionCode bac =
                    OFBadActionCode.values()[0xffff & error.getErrorCode()];
                log.error("Error {} {} from {}", new Object[] {et, bac, sw});
                break;
            case OFPET_FLOW_MOD_FAILED:
                OFFlowModFailedCode fmfc =
                    OFFlowModFailedCode.values()[0xffff & error.getErrorCode()];
                log.error("Error {} {} from {}", new Object[] {et, fmfc, sw});
                break;
            case OFPET_PORT_MOD_FAILED:
                OFPortModFailedCode pmfc =
                    OFPortModFailedCode.values()[0xffff & error.getErrorCode()];
                log.error("Error {} {} from {}", new Object[] {et, pmfc, sw});
                break;
            case OFPET_QUEUE_OP_FAILED:
                OFQueueOpFailedCode qofc =
                    OFQueueOpFailedCode.values()[0xffff & error.getErrorCode()];
                log.error("Error {} {} from {}", new Object[] {et, qofc, sw});
                break;
            default:
                break;
        }
    }
    
    /**
     * Add a switch that has completed the initial handshake with the
     * controller to the list of connected switches.
     * @param sw the switch to connect
     */
    /*
    protected void connectSwitch(OFSwitchImpl sw) {
        // FIXME: robv: I don't think this code is completely thread-safe. I don't
        // think it will work correctly if multiple switches with the same DPID
        // connect at the same time. I think to handle that we'd need to have
        // a controller-wide lock on the switch lists instead of trying to have
        // per-switch locks. Having a single lock would reduce concurrency but
        OFSwitchImpl oldSw = (OFSwitchImpl) this.connectedSwitches.get(sw.getId());
        if (sw == oldSw) {
            // Note == for object equality, not .equals for value
            log.info("New switch connection for switch {} that's already connected", sw);
            return;
        }

        log.info("Switch handshake successful: {}", sw);

        if (oldSw != null) {
            if (oldSw.isActive())
                deactivateSwitch(oldSw);
            disconnectSwitch(oldSw);
            // Close the channel to disconnect the controller from the switch.
            // This will eventually trigger a removeSwitch(), which will cause
            // a "Not removing Switch ... already removed debug message.
            // FIXME: Should be some better way to handle this to avoid spurious
            // debug message.
            oldSw.getChannel().close();
        }
        
        sw.getWriteLock().lock();
        try {
            connectedSwitches.put(sw.getId(), sw);
            sw.setConnected(true);
        }
        finally {
            sw.getWriteLock().unlock();
        }
    }
    */
    /**
     * Remove a switch from the list of connected switches
     * @param sw the switch to disconnect
     */
    /*
    protected void disconnectSwitch(IOFSwitch sw) {
        oldSw.getListenerWriteLock().lock();
        try {
            log.error("New switch connection {} for already-connected switch {}",
                      sw, oldSw);
            oldSw.setConnected(false);
            if (oldSw)
            updateInactiveSwitchInfo(oldSw);

            // we need to clean out old switch state definitively 
            // before adding the new switch
            if (switchListeners != null) {
                for (IOFSwitchListener listener : switchListeners) {
                    listener.removedSwitch(oldSw);
                }
            }
            // will eventually trigger a removeSwitch(), which will cause
            // a "Not removing Switch ... already removed debug message.
            oldSw.getChannel().close();
        }
        finally {
            oldSw.getWriteLock().unlock();
        }
    }
    */
    
    /**
     * Add a switch to the active switch list and call the switch listeners.
     * This happens either when a switch first connects (and the controller is
     * not in the slave role) or when the role of the controller changes from
     * slave to master.
     * @param sw the switch that has been added
     */
    protected void addSwitch(IOFSwitch sw) {
        // TODO: is it safe to modify the HashMap without holding 
        // the old switch's lock?
        OFSwitchImpl oldSw = (OFSwitchImpl) this.activeSwitches.put(sw.getId(), sw);
        if (sw == oldSw) {
            // Note == for object equality, not .equals for value
            log.info("New add switch for pre-existing switch {}", sw);
            return;
        }
        
        if (oldSw != null) {
            oldSw.getListenerWriteLock().lock();
            try {
                log.error("New switch added {} for already-added switch {}",
                          sw, oldSw);
                // Set the connected flag to false to suppress calling
                // the listeners for this switch in processOFMessage
                oldSw.setConnected(false);
                
                updateInactiveSwitchInfo(oldSw);
    
                // we need to clean out old switch state definitively 
                // before adding the new switch
                // FIXME: It seems not completely kosher to call the
                // switch listeners here. I thought one of the points of
                // having the asynchronous switch update mechanism was so
                // the addedSwitch and removedSwitch were always called
                // from a single thread to simplify concurrency issues
                // for the listener.
                if (switchListeners != null) {
                    for (IOFSwitchListener listener : switchListeners) {
                        listener.removedSwitch(oldSw);
                    }
                }
                // will eventually trigger a removeSwitch(), which will cause
                // a "Not removing Switch ... already removed debug message.
                // TODO: Figure out a way to handle this that avoids the
                // spurious debug message.
                oldSw.getChannel().close();
            }
            finally {
                oldSw.getListenerWriteLock().unlock();
            }
        }
        
        updateActiveSwitchInfo(sw);
        Update update = new Update(sw, true);
        try {
            this.updates.put(update);
        } catch (InterruptedException e) {
            log.error("Failure adding update to queue", e);
        }
    }

    /**
     * Remove a switch from the active switch list and call the switch listeners.
     * This happens either when the switch is disconnected or when the
     * controller's role for the switch changes from master to slave.
     * @param sw the switch that has been removed
     */
    protected void removeSwitch(IOFSwitch sw) {
        // No need to acquire the listener lock, since
        // this method is only called after netty has processed all
        // pending messages
        if (!this.activeSwitches.remove(sw.getId(), sw) || !sw.isConnected()) {
            log.debug("Not removing switch {}; already removed", sw);
            return;
        }
            
        // FIXME: I think there's a race condition if we call updateInactiveSwitchInfo
        // here if role support is enabled. In that case if the switch is being
        // removed because we've been switched to being in the slave role, then I think
        // it's possible that the new master may have already been promoted to master
        // and written out the active switch state to storage. If we now execute
        // updateInactiveSwitchInfo we may wipe out all of the state that was
        // written out by the new master. Maybe need to revisit how we handle all
        // of the switch state that's written to storage.
        
        updateInactiveSwitchInfo(sw);
        Update update = new Update(sw, false);
        try {
            this.updates.put(update);
        } catch (InterruptedException e) {
            log.error("Failure adding update to queue", e);
        }
    }
    
    // ***************
    // IFloodlightProvider
    // ***************
    
    @Override
    public synchronized void addOFMessageListener(OFType type, 
                                                  IOFMessageListener listener) {
        ListenerDispatcher<OFType, IOFMessageListener> ldd = 
            messageListeners.get(type);
        if (ldd == null) {
            ldd = new ListenerDispatcher<OFType, IOFMessageListener>();
            messageListeners.put(type, ldd);
        }
        ldd.addListener(type, listener);
        
        if (log.isDebugEnabled()) {
            StringBuffer sb = new StringBuffer();
            sb.append("OFListeners for ");
            sb.append(type);
            sb.append(": ");
            for (IOFMessageListener l : ldd.getOrderedListeners()) {
                sb.append(l.getName());
                sb.append(",");
            }
            log.debug(sb.toString());
        }
    }

    @Override
    public synchronized void removeOFMessageListener(OFType type,
                                                     IOFMessageListener listener) {
        ListenerDispatcher<OFType, IOFMessageListener> ldd = 
            messageListeners.get(type);
        if (ldd != null) {
            ldd.removeListener(listener);
        }
    }
    
    public void removeOFMessageListeners(OFType type) {
        messageListeners.remove(type);
    }

    @Override
    public Map<Long, IOFSwitch> getSwitches() {
        return this.activeSwitches;
    }

    @Override
    public void addOFSwitchListener(IOFSwitchListener listener) {
        this.switchListeners.add(listener);
    }

    @Override
    public void removeOFSwitchListener(IOFSwitchListener listener) {
        this.switchListeners.remove(listener);
    }

    @Override
    public Map<OFType, List<IOFMessageListener>> getListeners() {
        Map<OFType, List<IOFMessageListener>> lers = 
            new HashMap<OFType, List<IOFMessageListener>>();
        for(Entry<OFType, ListenerDispatcher<OFType, IOFMessageListener>> e : 
            messageListeners.entrySet()) {
            lers.put(e.getKey(), e.getValue().getOrderedListeners());
        }
        return Collections.unmodifiableMap(lers);
    }
    
    @Override
    public boolean injectOfMessage(IOFSwitch sw, OFMessage msg,
                                   FloodlightContext bc) {
        // FIXME: Do we need to be able to inject messages to switches
        // where we're the slave controller (i.e. they're connected but
        // not active)?
        // FIXME: Don't we need synchronization logic here so we're holding
        // the listener read lock when we call handleMessage? After some
        // discussions it sounds like the right thing to do here would be to
        // inject the message as a netty upstream channel event so it goes
        // through the normal netty event processing, including being
        // handled 
        if (!activeSwitches.containsKey(sw.getId())) return false;
        
        try {
            // Pass Floodlight context to the handleMessages()
            handleMessage(sw, msg, bc);
        } catch (IOException e) {
            log.error("Error reinjecting OFMessage on switch {}", 
                      HexString.toHexString(sw.getId()));
            return false;
        }
        return true;
    }

    @Override
    public ScheduledExecutorService getScheduledExecutor() {
        return executor;
    }

    @Override
    public synchronized void terminate() {
        log.info("Calling System.exit");
        System.exit(1);
    }
    
    @Override
    public boolean injectOfMessage(IOFSwitch sw, OFMessage msg) {
        // call the overloaded version with floodlight context set to null    
        return injectOfMessage(sw, msg, null);
    }
    
    @Override
    public void handleOutgoingMessage(IOFSwitch sw, OFMessage m,
                                      FloodlightContext bc) {
        if (log.isDebugEnabled()) {
            String str = OFMessage.getDataAsString(sw, m, bc);
            log.trace("{}", str);
        }

        List<IOFMessageListener> listeners = null;
        if (messageListeners.containsKey(m.getType())) {
            listeners = 
                    messageListeners.get(m.getType()).getOrderedListeners();
        }
            
        if (listeners != null) {                
            for (IOFMessageListener listener : listeners) {
                if (listener instanceof IOFSwitchFilter) {
                    if (!((IOFSwitchFilter)listener).isInterested(sw)) {
                        continue;
                    }
                }
                if (Command.STOP.equals(listener.receive(sw, m, bc))) {
                    break;
                }
            }
        }
    }

    @Override
    public BasicFactory getOFMessageFactory() {
        return factory;
    }
    
    // *************
    // IOFController
    // *************
    
    @Override
    public String getControllerId() {
        return "localhost";
    }
    
    // **************
    // Initialization
    // **************

    protected void updateAllInactiveSwitchInfo() {
        String controllerId = getControllerId();
        String[] switchColumns = { SWITCH_DATAPATH_ID,
                                   SWITCH_CONTROLLER_ID,
                                   SWITCH_ACTIVE };
        String[] portColumns = { PORT_ID, PORT_SWITCH };
        IResultSet switchResultSet = null;
        try {
            OperatorPredicate op = 
                    new OperatorPredicate(SWITCH_CONTROLLER_ID,
                                          OperatorPredicate.Operator.EQ,
                                          controllerId);
            switchResultSet = 
                    storageSource.executeQuery(SWITCH_TABLE_NAME,
                                               switchColumns,
                                               op, null);
            while (switchResultSet.next()) {
                IResultSet portResultSet = null;
                try {
                    String datapathId =
                            switchResultSet.getString(SWITCH_DATAPATH_ID);
                    switchResultSet.setBoolean(SWITCH_ACTIVE, Boolean.FALSE);
                    op = new OperatorPredicate(PORT_SWITCH, 
                                               OperatorPredicate.Operator.EQ,
                                               datapathId);
                    portResultSet = 
                            storageSource.executeQuery(PORT_TABLE_NAME,
                                                       portColumns,
                                                       op, null);
                    while (portResultSet.next()) {
                        portResultSet.deleteRow();
                    }
                    portResultSet.save();
                }
                finally {
                    if (portResultSet != null)
                        portResultSet.close();
                }
            }
            switchResultSet.save();
        }
        finally {
            if (switchResultSet != null)
                switchResultSet.close();
        }
    }
    
    protected void updateControllerInfo() {
        updateAllInactiveSwitchInfo();
        
        // Write out the controller info to the storage source
        Map<String, Object> controllerInfo = new HashMap<String, Object>();
        String id = getControllerId();
        controllerInfo.put(CONTROLLER_ID, id);
        storageSource.updateRow(CONTROLLER_TABLE_NAME, controllerInfo);
    }
    
    protected void updateActiveSwitchInfo(IOFSwitch sw) {
        // Obtain the row info for the switch
        Map<String, Object> switchInfo = new HashMap<String, Object>();
        String datapathIdString = sw.getStringId();
        switchInfo.put(SWITCH_DATAPATH_ID, datapathIdString);
        String controllerId = getControllerId();
        switchInfo.put(SWITCH_CONTROLLER_ID, controllerId);
        Date connectedSince = sw.getConnectedSince();
        switchInfo.put(SWITCH_CONNECTED_SINCE, connectedSince);
        Channel channel = sw.getChannel();
        SocketAddress socketAddress = channel.getRemoteAddress();
        if (socketAddress != null) {
            String socketAddressString = socketAddress.toString();
            switchInfo.put(SWITCH_SOCKET_ADDRESS, socketAddressString);
            if (socketAddress instanceof InetSocketAddress) {
                InetSocketAddress inetSocketAddress =
                        (InetSocketAddress)socketAddress;
                InetAddress inetAddress = inetSocketAddress.getAddress();
                String ip = inetAddress.getHostAddress();
                switchInfo.put(SWITCH_IP, ip);
            }
        }
        
        // Write out the switch features info
        OFFeaturesReply featuresReply = sw.getFeaturesReply();
        long capabilities = U32.f(featuresReply.getCapabilities());
        switchInfo.put(SWITCH_CAPABILITIES, capabilities);
        long buffers = U32.f(featuresReply.getBuffers());
        switchInfo.put(SWITCH_BUFFERS, buffers);
        long tables = U32.f(featuresReply.getTables());
        switchInfo.put(SWITCH_TABLES, tables);
        long actions = U32.f(featuresReply.getActions());
        switchInfo.put(SWITCH_ACTIONS, actions);
        switchInfo.put(SWITCH_ACTIVE, Boolean.TRUE);
        
        // Update the switch
        storageSource.updateRowAsync(SWITCH_TABLE_NAME, switchInfo);
        
        // Update the ports
        for (OFPhysicalPort port: sw.getPorts().values()) {
            updatePortInfo(sw, port);
        }
    }
    
    protected void updateInactiveSwitchInfo(IOFSwitch sw) {
        // Update the controller info in the storage source to be inactive
        Map<String, Object> switchInfo = new HashMap<String, Object>();
        String datapathIdString = sw.getStringId();
        switchInfo.put(SWITCH_DATAPATH_ID, datapathIdString);
        //switchInfo.put(SWITCH_CONNECTED_SINCE, null);
        switchInfo.put(SWITCH_ACTIVE, Boolean.FALSE);
        storageSource.updateRowAsync(SWITCH_TABLE_NAME, switchInfo);
    }

    protected void updatePortInfo(IOFSwitch sw, OFPhysicalPort port) {
        String datapathIdString = sw.getStringId();
        Map<String, Object> portInfo = new HashMap<String, Object>();
        int portNumber = U16.f(port.getPortNumber());
        String id = datapathIdString + "|" + portNumber;
        portInfo.put(PORT_ID, id);
        portInfo.put(PORT_SWITCH, datapathIdString);
        portInfo.put(PORT_NUMBER, portNumber);
        byte[] hardwareAddress = port.getHardwareAddress();
        String hardwareAddressString = HexString.toHexString(hardwareAddress);
        portInfo.put(PORT_HARDWARE_ADDRESS, hardwareAddressString);
        String name = port.getName();
        portInfo.put(PORT_NAME, name);
        long config = U32.f(port.getConfig());
        portInfo.put(PORT_CONFIG, config);
        long state = U32.f(port.getState());
        portInfo.put(PORT_STATE, state);
        long currentFeatures = U32.f(port.getCurrentFeatures());
        portInfo.put(PORT_CURRENT_FEATURES, currentFeatures);
        long advertisedFeatures = U32.f(port.getAdvertisedFeatures());
        portInfo.put(PORT_ADVERTISED_FEATURES, advertisedFeatures);
        long supportedFeatures = U32.f(port.getSupportedFeatures());
        portInfo.put(PORT_SUPPORTED_FEATURES, supportedFeatures);
        long peerFeatures = U32.f(port.getPeerFeatures());
        portInfo.put(PORT_PEER_FEATURES, peerFeatures);
        storageSource.updateRowAsync(PORT_TABLE_NAME, portInfo);
    }
    
    protected void removePortInfo(IOFSwitch sw, short portNumber) {
        String datapathIdString = sw.getStringId();
        String id = datapathIdString + "|" + portNumber;
        storageSource.deleteRowAsync(PORT_TABLE_NAME, id);
    }

    protected Role getInitialRole() {
        // FIXME: This code should be changed to get the settings from
        // the property file used by the module loader once Alex has
        // that code written instead of using system properties.
        Role role = null;
        String roleString = System.getProperty("floodlight.role");
        if (roleString == null) {
            String rolePath = System.getProperty("floodlight.role.path");
            if (rolePath != null) {
                Properties properties = new Properties();
                try {
                    properties.load(new FileInputStream(rolePath));
                    roleString = properties.getProperty("floodlight.role");
                }
                catch (IOException exc) {
                    log.error("Error reading current role value from file: {}", rolePath);
                }
            }
        }
        
        if (roleString != null) {
            // Canonicalize the string to the form used for the enum constants
            roleString = roleString.trim().toUpperCase();
            try {
                role = Role.valueOf(roleString);
            }
            catch (IllegalArgumentException exc) {
                log.error("Invalid current role value: {}", roleString);
            }
        }
        
        return role;
    }
    
    /**
     * Tell controller that we're ready to accept switches loop
     * @throws IOException 
     */
    public void run() {
        try {            
           final ServerBootstrap bootstrap = createServerBootStrap();

            bootstrap.setOption("reuseAddr", true);
            bootstrap.setOption("child.keepAlive", true);
            bootstrap.setOption("child.tcpNoDelay", true);
            bootstrap.setOption("child.sendBufferSize", Controller.SEND_BUFFER_SIZE);

            ChannelPipelineFactory pfact = 
                    new OpenflowPipelineFactory(this, null);
            bootstrap.setPipelineFactory(pfact);
            InetSocketAddress sa = new InetSocketAddress(openFlowPort);
            final ChannelGroup cg = new DefaultChannelGroup();
            cg.add(bootstrap.bind(sa));
            
            log.info("Listening for switch connections on {}", sa);
        } catch (Exception e) {
            throw new RuntimeException(e);
        }

        // main loop
        while (true) {
            try {
                Update update = updates.take();
                log.debug("Dispatching switch update {} {}",
                          update.sw, update.added);
                if (switchListeners != null) {
                    for (IOFSwitchListener listener : switchListeners) {
                        if (update.added)
                            listener.addedSwitch(update.sw);
                        else
                            listener.removedSwitch(update.sw);
                    }
                }
            } catch (InterruptedException e) {
                return;
            } catch (StorageException e) {
                log.error("Storage exception in controller " + 
                          "updates loop; terminating process",
                          e);
                return;
            } catch (Exception e) {
                log.error("Exception in controller updates loop", e);
            }
        }
    }

    private ServerBootstrap createServerBootStrap() {
        if (workerThreads == 0) {
            return new ServerBootstrap(
                    new NioServerSocketChannelFactory(
                            Executors.newCachedThreadPool(),
                            Executors.newCachedThreadPool()));
        } else {
            return new ServerBootstrap(
                    new NioServerSocketChannelFactory(
                            Executors.newCachedThreadPool(),
                            Executors.newCachedThreadPool(), workerThreads));
        }
    }
    
    public void setConfigParams(Map<String, String> configParams) {
        String ofPort = configParams.get("openflowport");
        if (ofPort != null) {
            this.openFlowPort = Integer.parseInt(ofPort);
        }
        log.info("OpenFlow port set to {}", this.openFlowPort);
        String threads = configParams.get("workerthreads");
        if (threads != null) {
            this.workerThreads = Integer.parseInt(threads);
        }
        log.info("Number of worker threads port set to {}", this.workerThreads);
    }

    private void initVendorMessages() {
        // Configure openflowj to be able to parse the role request/reply
        // vendor messages.
        OFBasicVendorId niciraVendorId = new OFBasicVendorId(
                OFNiciraVendorData.NX_VENDOR_ID, 4);
        OFVendorId.registerVendorId(niciraVendorId);
        OFBasicVendorDataType roleRequestVendorData =
                new OFBasicVendorDataType(
                        OFRoleRequestVendorData.NXT_ROLE_REQUEST,
                        OFRoleRequestVendorData.getInstantiable());
        niciraVendorId.registerVendorDataType(roleRequestVendorData);
        OFBasicVendorDataType roleReplyVendorData =
                new OFBasicVendorDataType(
                        OFRoleReplyVendorData.NXT_ROLE_REPLY,
                        OFRoleReplyVendorData.getInstantiable());
         niciraVendorId.registerVendorDataType(roleReplyVendorData);
    }
    
    /**
     * Initialize internal data structures
     */
    public void init(Map<String, String> configParams) {
        // These data structures are initialized here because other
        // module's startUp() might be called before ours
        this.messageListeners =
                new ConcurrentHashMap<OFType, 
                                      ListenerDispatcher<OFType, 
                                                         IOFMessageListener>>();
        this.switchListeners = new CopyOnWriteArraySet<IOFSwitchListener>();
        this.activeSwitches = new ConcurrentHashMap<Long, IOFSwitch>();
        this.connectedSwitches = new ConcurrentHashMap<Long, IOFSwitch>();
        this.updates = new LinkedBlockingQueue<Update>();
        this.factory = new BasicFactory();
        this.providerMap = new HashMap<String, List<IInfoProvider>>();
<<<<<<< HEAD
        setConfigParams(configParams);
=======
        this.setRole(getInitialRole());
        initVendorMessages();
>>>>>>> 2e9427e2
    }
    
    /**
     * Startup all of the controller's components
     */
    public void startupComponents() {
        log.debug("Doing controller internal setup");
        // Create the table names we use
        storageSource.createTable(CONTROLLER_TABLE_NAME, null);
        storageSource.createTable(SWITCH_TABLE_NAME, null);
        storageSource.createTable(PORT_TABLE_NAME, null);
        storageSource.setTablePrimaryKeyName(CONTROLLER_TABLE_NAME,
                                             CONTROLLER_ID);
        storageSource.setTablePrimaryKeyName(SWITCH_TABLE_NAME,
                                             SWITCH_DATAPATH_ID);
        storageSource.setTablePrimaryKeyName(PORT_TABLE_NAME, PORT_ID);
        
        while (true) {
            try {
                updateControllerInfo();
                break;
            }
            catch (StorageException e) {
                log.info("Waiting for storage source");
                try {
                    Thread.sleep(1000);
                } catch (InterruptedException e1) {
                }
            }
        }
        log.info("Connected to storage source");
                
        // Processing Time Warning Threshold
        ptWarningThresholdInNano = Long.parseLong(System.getProperty(
             "net.floodlightcontroller.core.PTWarningThresholdInMilli", "0")) * 1000000;
        if (ptWarningThresholdInNano > 0) {
            log.info("Packet processing time threshold for warning set to {} ms.",
                 ptWarningThresholdInNano/1000000);
        }
       
        // Add our REST API
        restApi.addRestletRoutable(new CoreWebRoutable());
    }

	@Override
	public void addInfoProvider(String type, IInfoProvider provider) {
		if (!providerMap.containsKey(type)) {
			providerMap.put(type, new ArrayList<IInfoProvider>());
		}
		providerMap.get(type).add(provider);
	}

	@Override
	public void removeInfoProvider(String type, IInfoProvider provider) {
		if (!providerMap.containsKey(type)) {
			log.debug("Provider type {} doesn't exist.", type);
			return;
		}
		
		providerMap.get(type).remove(provider);
	}
	
	public Map<String, Object> getControllerInfo(String type) {
		if (!providerMap.containsKey(type)) return null;
		
		Map<String, Object> result = new LinkedHashMap<String, Object>();
		for (IInfoProvider provider : providerMap.get(type)) {
			result.putAll(provider.getInfo(type));
		}
		
		return result;
	}
}<|MERGE_RESOLUTION|>--- conflicted
+++ resolved
@@ -1676,12 +1676,9 @@
         this.updates = new LinkedBlockingQueue<Update>();
         this.factory = new BasicFactory();
         this.providerMap = new HashMap<String, List<IInfoProvider>>();
-<<<<<<< HEAD
         setConfigParams(configParams);
-=======
         this.setRole(getInitialRole());
         initVendorMessages();
->>>>>>> 2e9427e2
     }
     
     /**
