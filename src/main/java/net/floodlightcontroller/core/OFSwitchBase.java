/**
*    Copyright 2012, Big Switch Networks, Inc.
*    Originally created by David Erickson, Stanford University
*
*    Licensed under the Apache License, Version 2.0 (the "License"); you may
*    not use this file except in compliance with the License. You may obtain
*    a copy of the License at
*
*         http://www.apache.org/licenses/LICENSE-2.0
*
*    Unless required by applicable law or agreed to in writing, software
*    distributed under the License is distributed on an "AS IS" BASIS, WITHOUT
*    WARRANTIES OR CONDITIONS OF ANY KIND, either express or implied. See the
*    License for the specific language governing permissions and limitations
*    under the License.
**/

package net.floodlightcontroller.core;

import java.io.IOException;
import java.net.SocketAddress;
import java.util.ArrayList;
import java.util.Arrays;
import java.util.Collection;
import java.util.Collections;
import java.util.Date;
import java.util.HashMap;
import java.util.List;
import java.util.Map;
import java.util.concurrent.ConcurrentHashMap;
import java.util.concurrent.ConcurrentMap;
import java.util.concurrent.Future;
import java.util.concurrent.atomic.AtomicInteger;
import java.util.concurrent.atomic.AtomicLong;
import java.util.concurrent.locks.ReentrantReadWriteLock;

import net.floodlightcontroller.core.IFloodlightProviderService.Role;
import net.floodlightcontroller.core.annotations.LogMessageDoc;
import net.floodlightcontroller.core.annotations.LogMessageDocs;
import net.floodlightcontroller.core.internal.Controller;
import net.floodlightcontroller.core.internal.OFFeaturesReplyFuture;
import net.floodlightcontroller.core.internal.OFStatisticsFuture;
import net.floodlightcontroller.core.util.AppCookie;
import net.floodlightcontroller.core.web.serializers.DPIDSerializer;
import net.floodlightcontroller.debugcounter.IDebugCounterService;
import net.floodlightcontroller.debugcounter.IDebugCounterService.CounterType;
import net.floodlightcontroller.debugcounter.NullDebugCounter;
import net.floodlightcontroller.devicemanager.SwitchPort;
import net.floodlightcontroller.packet.Ethernet;
import net.floodlightcontroller.routing.ForwardingBase;
import net.floodlightcontroller.threadpool.IThreadPoolService;
import net.floodlightcontroller.util.EventHistory.EvAction;
import net.floodlightcontroller.util.MACAddress;
import net.floodlightcontroller.util.TimedCache;

import com.fasterxml.jackson.annotation.JsonIgnore;
import com.fasterxml.jackson.annotation.JsonProperty;
import com.fasterxml.jackson.databind.annotation.JsonSerialize;
import com.fasterxml.jackson.databind.ser.std.ToStringSerializer;
import org.jboss.netty.channel.Channel;
import org.openflow.protocol.OFFeaturesReply;
import org.openflow.protocol.OFFlowMod;
import org.openflow.protocol.OFMatch;
import org.openflow.protocol.OFMessage;
import org.openflow.protocol.OFPacketIn;
import org.openflow.protocol.OFPortStatus.OFPortReason;
import org.openflow.protocol.OFPort;
<<<<<<< HEAD
import org.openflow.protocol.OFPortStatus;
=======
import org.openflow.protocol.OFStatisticsReply;
>>>>>>> 48a8f128
import org.openflow.protocol.OFStatisticsRequest;
import org.openflow.protocol.OFType;
import org.openflow.protocol.statistics.OFDescriptionStatistics;
import org.openflow.protocol.statistics.OFStatistics;
import org.openflow.protocol.statistics.OFStatisticsType;
import org.openflow.protocol.statistics.OFTableStatistics;
import org.openflow.util.HexString;
import org.openflow.util.U16;
import org.slf4j.Logger;
import org.slf4j.LoggerFactory;

/**
 * This is the internal representation of an openflow switch.
 */
public abstract class OFSwitchBase implements IOFSwitch {
    // TODO: should we really do logging in the class or should we throw
    // exception that can then be handled by callers?
    protected static final Logger log = LoggerFactory.getLogger(OFSwitchBase.class);

    protected ConcurrentMap<Object, Object> attributes;
    protected IFloodlightProviderService floodlightProvider;
    protected IThreadPoolService threadPool;
    protected IDebugCounterService debugCounters;
    protected Date connectedSince;

    /* Switch features from initial featuresReply */
    protected int capabilities;
    protected int buffers;
    protected int actions;
    protected byte tables;
    protected long datapathId;
    protected String stringId;

    /**
     * Members hidden from subclasses
     */
    private Channel channel;
    private final AtomicInteger transactionIdSource;
    private final Map<Integer,OFStatisticsFuture> statsFutureMap;
    private final Map<Integer, IOFMessageListener> iofMsgListenersMap;
    private final Map<Integer,OFFeaturesReplyFuture> featuresFutureMap;
    private volatile boolean connected;
    private volatile Role role;
    private final TimedCache<Long> timedCache;
    private final ConcurrentMap<Short, AtomicLong> portBroadcastCacheHitMap;

    private final PortManager portManager;

    // Private members for throttling
    private boolean writeThrottleEnabled = false;
    protected boolean packetInThrottleEnabled = false; // used by test
    private int packetInRateThresholdHigh = Integer.MAX_VALUE;
    private int packetInRateThresholdLow = 1;
    private int packetInRatePerMacThreshold = Integer.MAX_VALUE;
    private int packetInRatePerPortThreshold = Integer.MAX_VALUE;
    private long messageCount = 0;
    private long messageCountUniqueOFMatch = 0;
    private long lastMessageTime;
    private int currentRate = 0;
    private TimedCache<OFMatch> ofMatchCache;
    private TimedCache<Long> macCache;
    private TimedCache<Long> macBlockedCache;
    private TimedCache<Short> portCache;
    private TimedCache<Short> portBlockedCache;
    private boolean flowTableFull = false;

    protected OFDescriptionStatistics description;

    private boolean debugCountersRegistered;

    protected final static ThreadLocal<Map<IOFSwitch,List<OFMessage>>> local_msg_buffer =
            new ThreadLocal<Map<IOFSwitch,List<OFMessage>>>() {
        @Override
        protected Map<IOFSwitch,List<OFMessage>> initialValue() {
            return new HashMap<IOFSwitch,List<OFMessage>>();
        }
    };

    public static final int OFSWITCH_APP_ID = 5;

    public OFSwitchBase() {
        this.stringId = null;
        this.attributes = new ConcurrentHashMap<Object, Object>();
        this.connectedSince = new Date();
        this.transactionIdSource = new AtomicInteger();
        this.connected = false;
        this.statsFutureMap = new ConcurrentHashMap<Integer,OFStatisticsFuture>();
        this.featuresFutureMap = new ConcurrentHashMap<Integer,OFFeaturesReplyFuture>();
        this.iofMsgListenersMap = new ConcurrentHashMap<Integer,IOFMessageListener>();
        this.role = null;
        this.timedCache = new TimedCache<Long>(100, 5*1000 );  // 5 seconds interval
        this.portBroadcastCacheHitMap = new ConcurrentHashMap<Short, AtomicLong>();
        this.description = new OFDescriptionStatistics();
        this.lastMessageTime = System.currentTimeMillis();

        this.portManager = new PortManager();

        // Defaults properties for an ideal switch
        this.setAttribute(PROP_FASTWILDCARDS, OFMatch.OFPFW_ALL);
        this.setAttribute(PROP_SUPPORTS_OFPP_FLOOD, Boolean.valueOf(true));
        this.setAttribute(PROP_SUPPORTS_OFPP_TABLE, Boolean.valueOf(true));
    }

    /**
     * Manages the ports of this switch.
     *
     * Provides methods to query and update the stored ports. The class ensures
     * that every port name and port number is unique. When updating ports
     * the class checks if port number <-> port name mappings have change due
     * to the update. If a new port P has number and port that are inconsistent
     * with the previous mapping(s) the class will delete all previous ports
     * with name or number of the new port and then add the new port.
     *
     * Port names are stored as-is but they are compared case-insensitive
     *
     * The methods that change the stored ports return a list of
     * PortChangeEvents that represent the changes that have been applied
     * to the port list so that IOFSwitchListeners can be notified about the
     * changes.
     *
     * Implementation notes:
     * - We keep several different representations of the ports to allow for
     *   fast lookups
     * - Ports are stored in unchangeable lists. When a port is modified new
     *   data structures are allocated.
     * - We use a read-write-lock for synchronization, so multiple readers are
     *   allowed.
     */
    protected class PortManager {
        private ReentrantReadWriteLock lock;
        private List<ImmutablePort> portList;
        private List<ImmutablePort> enabledPortList;
        private List<Short> enabledPortNumbers;
        private Map<Short,ImmutablePort> portsByNumber;
        private Map<String,ImmutablePort> portsByName;

        public PortManager() {
            this.lock = new ReentrantReadWriteLock();
            this.portList = Collections.emptyList();
            this.enabledPortList = Collections.emptyList();
            this.enabledPortNumbers = Collections.emptyList();
            this.portsByName = Collections.emptyMap();
            this.portsByNumber = Collections.emptyMap();
        }

        /**
         * Set the internal data structure storing this switch's port
         * to the ports specified by newPortsByNumber
         *
         * CALLER MUST HOLD WRITELOCK
         *
         * @param newPortsByNumber
         * @throws IllegaalStateException if called without holding the
         * writelock
         */
        private void updatePortsWithNewPortsByNumber(
                Map<Short,ImmutablePort> newPortsByNumber) {
            if (!lock.writeLock().isHeldByCurrentThread()) {
                throw new IllegalStateException("Method called without " +
                                                "holding writeLock");
            }
            Map<String,ImmutablePort> newPortsByName =
                    new HashMap<String, ImmutablePort>();
            List<ImmutablePort> newPortList =
                    new ArrayList<ImmutablePort>();
            List<ImmutablePort> newEnabledPortList =
                    new ArrayList<ImmutablePort>();
            List<Short> newEnabledPortNumbers = new ArrayList<Short>();

            for(ImmutablePort p: newPortsByNumber.values()) {
                newPortList.add(p);
                newPortsByName.put(p.getName().toLowerCase(), p);
                if (p.isEnabled()) {
                    newEnabledPortList.add(p);
                    newEnabledPortNumbers.add(p.getPortNumber());
                }
            }
            portsByName = Collections.unmodifiableMap(newPortsByName);
            portsByNumber =
                    Collections.unmodifiableMap(newPortsByNumber);
            enabledPortList =
                    Collections.unmodifiableList(newEnabledPortList);
            enabledPortNumbers =
                    Collections.unmodifiableList(newEnabledPortNumbers);
            portList = Collections.unmodifiableList(newPortList);
        }

        /**
         * Handle a OFPortStatus delete message for the given port.
         * Updates the internal port maps/lists of this switch and returns
         * the PortChangeEvents caused by the delete. If the given port
         * exists as it, it will be deleted. If the name<->number for the
         * given port is inconsistent with the ports stored by this switch
         * the method will delete all ports with the number or name of the
         * given port.
         *
         * This method will increment error/warn counters and log
         *
         * @param delPort the port from the port status message that should
         * be deleted.
         * @return list of port changes applied to this switch
         */
        private List<PortChangeEvent>
                handlePortStatusDelete(ImmutablePort delPort) {
            lock.writeLock().lock();
            List<PortChangeEvent> events = Collections.emptyList();
            try {
                Map<Short,ImmutablePort> newPortByNumber =
                        new HashMap<Short, ImmutablePort>(portsByNumber);
                ImmutablePort prevPort =
                        portsByNumber.get(delPort.getPortNumber());
                if (prevPort == null) {
                    // so such port. That's weird
                } else if (prevPort.getName().equals(delPort.getName())) {
                    // port exists with consistent name-number mapping
                    newPortByNumber.remove(delPort.getPortNumber());
                    events = Collections.singletonList(
                            new PortChangeEvent(delPort, PortChangeType.DELETE));
                } else {
                    // port with same number exists but its name differs. This
                    // is weird. The best we can do is to delete the existing
                    // port(s) that have delPort's name and number.
                    events = new ArrayList<PortChangeEvent>(2);
                    newPortByNumber.remove(delPort.getPortNumber());
                    events.add(new PortChangeEvent(prevPort,
                                                   PortChangeType.DELETE));
                    // is there another port that has delPort's name?
                    prevPort = portsByName.get(delPort.getName().toLowerCase());
                    if (prevPort != null) {
                        newPortByNumber.remove(prevPort.getPortNumber());
                        events.add(new PortChangeEvent(prevPort,
                                                       PortChangeType.DELETE));
                    }
                }
                updatePortsWithNewPortsByNumber(newPortByNumber);
                return events;
            } finally {
                lock.writeLock().unlock();
            }
        }

        /**
         * Handle a OFPortStatus message, update the internal data structures
         * that store ports and return the list of OFChangeEvents.
         *
         * This method will increment error/warn counters and log
         *
         * @param ps
         * @return
         */
        public List<PortChangeEvent> handlePortStatusMessage(OFPortStatus ps) {
            if (ps == null) {
                throw new NullPointerException("OFPortStatus message must " +
                                               "not be null");
            }
            lock.writeLock().lock();
            try {
                List<PortChangeEvent> events;
                ImmutablePort port =
                        ImmutablePort.fromOFPhysicalPort(ps.getDesc());
                OFPortReason reason = OFPortReason.fromReasonCode(ps.getReason());
                if (reason == null) {
                    throw new IllegalArgumentException("Unknown PortStatus " +
                            "reason code " + ps.getReason());
                }

                if (log.isDebugEnabled()) {
                    log.debug("Handling OFPortStatus: {} for {}",
                              reason, port.toBriefString());
                }

                if (reason == OFPortReason.OFPPR_DELETE)
                        return handlePortStatusDelete(port);

                Map<Short,ImmutablePort> newPortByNumber =
                    new HashMap<Short, ImmutablePort>(portsByNumber);
                events = getSinglePortChanges(port);
                for (PortChangeEvent e: events) {
                    switch(e.type) {
                        case DELETE:
                            newPortByNumber.remove(e.port.getPortNumber());
                            break;
                        case ADD:
                            if (reason != OFPortReason.OFPPR_ADD) {
                                // weird case
                            }
                            // fall through
                        case DOWN:
                        case OTHER_UPDATE:
                        case UP:
                            // update or add the port in the map
                            newPortByNumber.put(e.port.getPortNumber(), e.port);
                            break;
                    }
                }
                updatePortsWithNewPortsByNumber(newPortByNumber);
                return events;
            } finally {
                lock.writeLock().unlock();
            }

        }

        /**
         * Given a new or modified port newPort, returns the list of
         * PortChangeEvents to "transform" the current ports stored by
         * this switch to include / represent the new port. The ports stored
         * by this switch are <b>NOT</b> updated.
         *
         * This method acquires the readlock and is thread-safe by itself.
         * Most callers will need to acquire the write lock before calling
         * this method though (if the caller wants to update the ports stored
         * by this switch)
         *
         * @param newPort the new or modified port.
         * @return the list of changes
         */
        public List<PortChangeEvent>
                getSinglePortChanges(ImmutablePort newPort) {
            lock.readLock().lock();
            try {
                List<PortChangeEvent> events = new ArrayList<PortChangeEvent>();
                // Check if we have a port by the same number in our
                // old map.
                ImmutablePort prevPort =
                        portsByNumber.get(newPort.getPortNumber());
                if (newPort.equals(prevPort)) {
                    // nothing has changed
                    return events;
                }

                if (prevPort != null &&
                        prevPort.getName().equals(newPort.getName())) {
                    // A simple modify of a exiting port
                    // A previous port with this number exists and it's name
                    // also matches the new port. Find the differences
                    if (prevPort.isEnabled() && !newPort.isEnabled()) {
                        events.add(new PortChangeEvent(newPort,
                                                       PortChangeType.DOWN));
                    } else if (!prevPort.isEnabled() && newPort.isEnabled()) {
                        events.add(new PortChangeEvent(newPort,
                                                       PortChangeType.UP));
                    } else {
                        events.add(new PortChangeEvent(newPort,
                                   PortChangeType.OTHER_UPDATE));
                    }
                    return events;
                }

                if (prevPort != null) {
                    // There exists a previous port with the same port
                    // number but the port name is different (otherwise we would
                    // never have gotten here)
                    // Remove the port. Name-number mapping(s) have changed
                    events.add(new PortChangeEvent(prevPort,
                                                   PortChangeType.DELETE));
                }

                // We now need to check if there exists a previous port sharing
                // the same name as the new/updated port.
                prevPort = portsByName.get(newPort.getName().toLowerCase());
                if (prevPort != null) {
                    // There exists a previous port with the same port
                    // name but the port number is different (otherwise we
                    // never have gotten here).
                    // Remove the port. Name-number mapping(s) have changed
                    events.add(new PortChangeEvent(prevPort,
                                                   PortChangeType.DELETE));
                }

                // We always need to add the new port. Either no previous port
                // existed or we just deleted previous ports with inconsistent
                // name-number mappings
                events.add(new PortChangeEvent(newPort, PortChangeType.ADD));
                return events;
            } finally {
                lock.readLock().unlock();
            }
        }

        /**
         * Compare the current ports of this switch to the newPorts list and
         * return the changes that would be applied to transfort the current
         * ports to the new ports. No internal data structures are updated
         * see {@link #compareAndUpdatePorts(List, boolean)}
         *
         * @param newPorts the list of new ports
         * @return The list of differences between the current ports and
         * newPortList
         */
        public List<PortChangeEvent>
                comparePorts(Collection<ImmutablePort> newPorts) {
            return compareAndUpdatePorts(newPorts, false);
        }

        /**
         * Compare the current ports of this switch to the newPorts list and
         * return the changes that would be applied to transform the current
         * ports to the new ports. No internal data structures are updated
         * see {@link #compareAndUpdatePorts(List, boolean)}
         *
         * @param newPorts the list of new ports
         * @return The list of differences between the current ports and
         * newPortList
         */
        public List<PortChangeEvent>
                updatePorts(Collection<ImmutablePort> newPorts) {
            return compareAndUpdatePorts(newPorts, true);
        }

        /**
         * Compare the current ports stored in this switch instance with the
         * new port list given and return the differences in the form of
         * PortChangeEvents. If the doUpdate flag is true, newPortList will
         * replace the current list of this switch (and update the port maps)
         *
         * Implementation note:
         * Since this method can optionally modify the current ports and
         * since it's not possible to upgrade a read-lock to a write-lock
         * we need to hold the write-lock for the entire operation. If this
         * becomes a problem and if compares() are common we can consider
         * splitting in two methods but this requires lots of code duplication
         *
         * @param newPorts the list of new ports.
         * @param doUpdate If true the newPortList will replace the current
         * port list for this switch. If false this switch will not be changed.
         * @return The list of differences between the current ports and
         * newPorts
         * @throws NullPointerException if newPortsList is null
         * @throws IllegalArgumentException if either port names or port numbers
         * are duplicated in the newPortsList.
         */
        private List<PortChangeEvent> compareAndUpdatePorts(
                Collection<ImmutablePort> newPorts,
                boolean doUpdate) {
            if (newPorts == null) {
                throw new NullPointerException("newPortsList must not be null");
            }
            lock.writeLock().lock();
            try {
                List<PortChangeEvent> events = new ArrayList<PortChangeEvent>();

                Map<Short,ImmutablePort> newPortsByNumber =
                        new HashMap<Short, ImmutablePort>();
                Map<String,ImmutablePort> newPortsByName =
                        new HashMap<String, ImmutablePort>();
                List<ImmutablePort> newEnabledPortList =
                        new ArrayList<ImmutablePort>();
                List<Short> newEnabledPortNumbers =
                        new ArrayList<Short>();
                List<ImmutablePort> newPortsList =
                        new ArrayList<ImmutablePort>(newPorts);

                for (ImmutablePort p: newPortsList) {
                    // Add the port to the new maps and lists and check
                    // that every port is unique
                    ImmutablePort duplicatePort;
                    duplicatePort = newPortsByNumber.put(p.getPortNumber(), p);
                    if (duplicatePort != null) {
                        String msg = String.format("Cannot have two ports " +
                                "with the same number: %s <-> %s",
                                p.toBriefString(),
                                duplicatePort.toBriefString());
                        throw new IllegalArgumentException(msg);
                    }
                    duplicatePort =
                            newPortsByName.put(p.getName().toLowerCase(), p);
                    if (duplicatePort != null) {
                        String msg = String.format("Cannot have two ports " +
                                "with the same name: %s <-> %s",
                                p.toBriefString(),
                                duplicatePort.toBriefString());
                        throw new IllegalArgumentException(msg);
                    }
                    if (p.isEnabled()) {
                        newEnabledPortList.add(p);
                        newEnabledPortNumbers.add(p.getPortNumber());
                    }

                    // get changes
                    events.addAll(getSinglePortChanges(p));
                }

                if (doUpdate) {
                    portsByName = Collections.unmodifiableMap(newPortsByName);
                    portsByNumber =
                            Collections.unmodifiableMap(newPortsByNumber);
                    enabledPortList =
                            Collections.unmodifiableList(newEnabledPortList);
                    enabledPortNumbers =
                            Collections.unmodifiableList(newEnabledPortNumbers);
                    portList = Collections.unmodifiableList(newPortsList);
                }
                return events;
            } finally {
                lock.writeLock().unlock();
            }
        }

        public ImmutablePort getPort(String name) {
            if (name == null) {
                throw new NullPointerException("Port name must not be null");
            }
            lock.readLock().lock();
            try {
                return portsByName.get(name.toLowerCase());
            } finally {
                lock.readLock().unlock();
            }
        }

        public ImmutablePort getPort(Short portNumber) {
            lock.readLock().lock();
            try {
                return portsByNumber.get(portNumber);
            } finally {
                lock.readLock().unlock();
            }
        }

        public List<ImmutablePort> getPorts() {
            lock.readLock().lock();
            try {
                return portList;
            } finally {
                lock.readLock().unlock();
            }
        }

        public List<ImmutablePort> getEnabledPorts() {
            lock.readLock().lock();
            try {
                return enabledPortList;
            } finally {
                lock.readLock().unlock();
            }
        }

        public List<Short> getEnabledPortNumbers() {
            lock.readLock().lock();
            try {
                return enabledPortNumbers;
            } finally {
                lock.readLock().unlock();
            }
        }
    }


    @Override
    public boolean attributeEquals(String name, Object other) {
        Object attr = this.attributes.get(name);
        if (attr == null)
            return false;
        return attr.equals(other);
    }


    @Override
    public Object getAttribute(String name) {
        // returns null if key doesn't exist
        return this.attributes.get(name);
    }

    @Override
    public void setAttribute(String name, Object value) {
        this.attributes.put(name, value);
        return;
    }

    @Override
    public Object removeAttribute(String name) {
        return this.attributes.remove(name);
    }

    @Override
    public boolean hasAttribute(String name) {
        return this.attributes.containsKey(name);
    }

    @Override
    @JsonIgnore
    public void setChannel(Channel channel) {
        this.channel = channel;
    }

    // For driver subclass to set throttling
    protected void enableWriteThrottle(boolean enable) {
        this.writeThrottleEnabled = enable;
    }

    @Override
    public boolean isWriteThrottleEnabled() {
        return this.writeThrottleEnabled;
    }

    @Override
    @LogMessageDocs({
        @LogMessageDoc(level="WARN",
                message="Drop throttled OF message to switch {switch}",
                explanation="The controller is sending more messages" +
                "than the switch can handle. Some messages are dropped" +
                "to prevent switch outage",
                recommendation=LogMessageDoc.REPORT_CONTROLLER_BUG)
    })
    public void writeThrottled(OFMessage m, FloodlightContext bc)
            throws IOException {
        if (channel == null || !isConnected())
            return;
        /**
         * By default, channel uses an unbounded send queue. Enable throttling
         * prevents the queue from growing big.
         *
         * channel.isWritable() returns true when queue length is less than
         * high water mark (64 kbytes). Once exceeded, isWritable() becomes
         * false after queue length drops below low water mark (32 kbytes).
         */
        if (!writeThrottleEnabled || channel.isWritable()) {
            write(m, bc);
        } else {
            // Let logback duplicate filtering take care of excessive logs
            debugCounters.updateCounter(stringId + "-writeDrops");
            log.warn("Drop throttled OF message to switch {}", this);
        }
    }

    @Override
    public void writeThrottled(List<OFMessage> msglist, FloodlightContext bc)
            throws IOException {
        if (!writeThrottleEnabled || channel.isWritable()) {
            write(msglist, bc);
        } else {
            // Let logback duplicate filtering take care of excessive logs
            debugCounters.updateCounter(stringId + "-writeDrops",
                    msglist.size());
            log.warn("Drop throttled OF messages to switch {}", this);
        }
    }

    @Override
    public void write(OFMessage m, FloodlightContext bc) {
        if (channel == null || !isConnected())
            return;
            //throws IOException {
        Map<IOFSwitch,List<OFMessage>> msg_buffer_map = local_msg_buffer.get();
        List<OFMessage> msg_buffer = msg_buffer_map.get(this);
        if (msg_buffer == null) {
            msg_buffer = new ArrayList<OFMessage>();
            msg_buffer_map.put(this, msg_buffer);
        }

        this.floodlightProvider.handleOutgoingMessage(this, m, bc);
        msg_buffer.add(m);

        if ((msg_buffer.size() >= Controller.BATCH_MAX_SIZE) ||
            ((m.getType() != OFType.PACKET_OUT) && (m.getType() != OFType.FLOW_MOD))) {
            this.write(msg_buffer);
            msg_buffer.clear();
        }
    }
    @Override
    @LogMessageDoc(level="WARN",
                   message="Sending OF message that modifies switch " +
                           "state while in the slave role: {switch}",
                   explanation="An application has sent a message to a switch " +
                           "that is not valid when the switch is in a slave role",
                   recommendation=LogMessageDoc.REPORT_CONTROLLER_BUG)
    public void write(List<OFMessage> msglist,
                      FloodlightContext bc) {
        if (channel == null || !isConnected())
            return;
        for (OFMessage m : msglist) {
            if (role == Role.SLAVE) {
                switch (m.getType()) {
                    case PACKET_OUT:
                    case FLOW_MOD:
                    case PORT_MOD:
                        log.warn("Sending OF message that modifies switch " +
                                 "state while in the slave role: {}",
                                 m.getType().name());
                        break;
                    default:
                        break;
                }
            }
            this.floodlightProvider.handleOutgoingMessage(this, m, bc);
        }
        this.write(msglist);
    }

    /**
     * Not callable by writers, but allow IOFSwitch implementation to override
     * @param msglist
     * @throws IOException
     */
    protected void write(List<OFMessage> msglist) {
        if (channel == null || !isConnected())
            return;
        this.channel.write(msglist);
    }

    @Override
    public void disconnectOutputStream() {
        if (channel == null)
            return;
        channel.close();
    }

    @Override
    @JsonIgnore
    public void setFeaturesReply(OFFeaturesReply featuresReply) {
        if (stringId == null) {
            /* ports are updated via port status message, so we
             * only fill in ports on initial connection.
             */
            List<ImmutablePort> immutablePorts = ImmutablePort
                    .immutablePortListOf(featuresReply.getPorts());
            portManager.updatePorts(immutablePorts);
        }
        this.datapathId = featuresReply.getDatapathId();
        this.stringId = HexString.toHexString(featuresReply.getDatapathId());
        this.capabilities = featuresReply.getCapabilities();
        this.buffers = featuresReply.getBuffers();
        this.actions = featuresReply.getActions();
        this.tables = featuresReply.getTables();
}

    @Override
    @JsonIgnore
    public Collection<ImmutablePort> getEnabledPorts() {
        return portManager.getEnabledPorts();
    }

    @Override
    @JsonIgnore
    public Collection<Short> getEnabledPortNumbers() {
        return portManager.getEnabledPortNumbers();
    }

    @Override
    public ImmutablePort getPort(short portNumber) {
        return portManager.getPort(portNumber);
    }

    @Override
    public ImmutablePort getPort(String portName) {
        return portManager.getPort(portName);
    }

    @Override
    @JsonIgnore
    public List<PortChangeEvent> processOFPortStatus(OFPortStatus ps) {
        return portManager.handlePortStatusMessage(ps);
    }

    @Override
    @JsonProperty("ports")
    public Collection<ImmutablePort> getPorts() {
        return portManager.getPorts();
    }

    @Override
    public List<PortChangeEvent> comparePorts(Collection<ImmutablePort> ports) {
        return portManager.comparePorts(ports);
    }

    @Override
    @JsonIgnore
    public List<PortChangeEvent> setPorts(Collection<ImmutablePort> ports) {
        return portManager.updatePorts(ports);
    }

    @Override
    public boolean portEnabled(short portNumber) {
        ImmutablePort p = portManager.getPort(portNumber);
        if (p == null) return false;
        return p.isEnabled();
    }

    @Override
    public boolean portEnabled(String portName) {
        ImmutablePort p = portManager.getPort(portName);
        if (p == null) return false;
        return p.isEnabled();
    }

    @Override
    @JsonSerialize(using=DPIDSerializer.class)
    @JsonProperty("dpid")
    public long getId() {
        if (this.stringId == null)
            throw new RuntimeException("Features reply has not yet been set");
        return this.datapathId;
    }

    @JsonIgnore
    @Override
    public String getStringId() {
        return stringId;
    }

    /* (non-Javadoc)
     * @see java.lang.Object#toString()
     */
    @Override
    public String toString() {
        String channelString =
                (channel != null) ? channel.getRemoteAddress().toString() :
                                    "?";
        return "OFSwitchBase [" + channelString + " DPID[" + ((stringId != null) ? stringId : "?") + "]]";
    }

    @Override
    public ConcurrentMap<Object, Object> getAttributes() {
        return this.attributes;
    }

    @Override
    public Date getConnectedSince() {
        return connectedSince;
    }

    @JsonIgnore
    @Override
    public int getNextTransactionId() {
        return this.transactionIdSource.incrementAndGet();
    }

    @Override
    public void sendStatsQuery(OFStatisticsRequest request, int xid,
                                IOFMessageListener caller) throws IOException {
        request.setXid(xid);
        this.iofMsgListenersMap.put(xid, caller);
        List<OFMessage> msglist = new ArrayList<OFMessage>(1);
        msglist.add(request);
        this.write(msglist);
        return;
    }

    @Override
    public Future<List<OFStatistics>> queryStatistics(OFStatisticsRequest request) throws IOException {
        request.setXid(getNextTransactionId());
        OFStatisticsFuture future = new OFStatisticsFuture(threadPool, this, request.getXid());
        this.statsFutureMap.put(request.getXid(), future);
        List<OFMessage> msglist = new ArrayList<OFMessage>(1);
        msglist.add(request);
        this.write(msglist);
        return future;
    }

    @Override
    public void deliverStatisticsReply(OFMessage reply) {
        checkForTableStats(reply);
        OFStatisticsFuture future = this.statsFutureMap.get(reply.getXid());
        if (future != null) {
            future.deliverFuture(this, reply);
            // The future will ultimately unregister itself and call
            // cancelStatisticsReply
            return;
        }
        /* Transaction id was not found in statsFutureMap.check the other map */
        IOFMessageListener caller = this.iofMsgListenersMap.get(reply.getXid());
        if (caller != null) {
            caller.receive(this, reply, null);
        }
    }

    @LogMessageDocs({
        @LogMessageDoc(level="INFO",
            message="Switch {switch} flow table is full",
            explanation="The switch flow table at least 98% full, " +
                    "this requires attention if using reactive flow setup"),
        @LogMessageDoc(level="INFO",
            message="Switch {switch} flow table capacity back to normal",
            explanation="The switch flow table is less than 90% full")
    })
    private void checkForTableStats(OFMessage reply) {
        assert(reply instanceof OFStatisticsReply);
        OFStatisticsReply statReply = (OFStatisticsReply) reply;
        if (statReply.getStatisticType() != OFStatisticsType.TABLE) {
            return;
        }
        List<? extends OFStatistics> stats = statReply.getStatistics();
        // Assume a single table only
        OFStatistics stat = stats.get(0);
        if (stat instanceof OFTableStatistics) {
            OFTableStatistics tableStat = (OFTableStatistics) stat;
            int activeCount = tableStat.getActiveCount();
            int maxEntry = tableStat.getMaximumEntries();
            log.debug("Switch {} active entries {} max entries {}",
                    new Object[] { this.stringId, activeCount, maxEntry});
            int percentFull = activeCount * 100 / maxEntry;
            if (flowTableFull && percentFull < 90) {
                log.info("Switch {} flow table is almost full", stringId);
                floodlightProvider.addSwitchEvent(this.datapathId,
                        EvAction.SWITCH_FLOW_TABLE_NORMAL, "< 90% full");
            } else if (percentFull >= 98) {
                log.info("Switch {} flow table is capacity is back to normal",
                        stringId);
                floodlightProvider.addSwitchEvent(this.datapathId,
                        EvAction.SWITCH_FLOW_TABLE_ALMOST_FULL, ">= 98% full");
            }
        }
    }


    @Override
    public void cancelStatisticsReply(int transactionId) {
        if (null ==  this.statsFutureMap.remove(transactionId)) {
            this.iofMsgListenersMap.remove(transactionId);
        }
    }

    @Override
    public void cancelAllStatisticsReplies() {
        /* we don't need to be synchronized here. Even if another thread
         * modifies the map while we're cleaning up the future will eventuall
         * timeout */
        for (OFStatisticsFuture f : statsFutureMap.values()) {
            f.cancel(true);
        }
        statsFutureMap.clear();
        iofMsgListenersMap.clear();
    }


    /**
     * @param floodlightProvider the floodlightProvider to set
     */
    @JsonIgnore
    public void setFloodlightProvider(
            IFloodlightProviderService floodlightProvider) {
        this.floodlightProvider = floodlightProvider;
    }

    @Override
    @JsonIgnore
    public void setThreadPoolService(IThreadPoolService tp) {
        this.threadPool = tp;
    }

    @Override
    @JsonIgnore
    public void setDebugCounterService(IDebugCounterService debugCounters) {
        this.debugCounters = debugCounters;
        registerOverloadCounters();
    }

    @JsonIgnore
    @Override
    public boolean isConnected() {
        // no lock needed since we use volatile
        return connected;
    }

    @JsonIgnore
    @Override
    public boolean isActive() {
        // no lock needed since we use volatile
        return isConnected() && this.role == Role.MASTER;
    }

    @Override
    @JsonIgnore
    public void setConnected(boolean connected) {
        // No lock needed since we use volatile
        this.connected = connected;
    }

    @Override
    public Role getHARole() {
        return role;
    }

    @JsonIgnore
    @Override
    public void setHARole(Role role) {
        this.role = role;
    }

    @Override
    public void clearAllFlowMods() {
        if (channel == null || !isConnected())
            return;
        // Delete all pre-existing flows
        OFMatch match = new OFMatch().setWildcards(OFMatch.OFPFW_ALL);
        OFMessage fm = ((OFFlowMod) floodlightProvider.getOFMessageFactory()
            .getMessage(OFType.FLOW_MOD))
                .setMatch(match)
            .setCommand(OFFlowMod.OFPFC_DELETE)
            .setOutPort(OFPort.OFPP_NONE)
            .setLength(U16.t(OFFlowMod.MINIMUM_LENGTH));
        fm.setXid(getNextTransactionId());
        OFMessage barrierMsg = floodlightProvider.getOFMessageFactory().getMessage(
                OFType.BARRIER_REQUEST);
        barrierMsg.setXid(getNextTransactionId());
        List<OFMessage> msglist = new ArrayList<OFMessage>(2);
        msglist.add(fm);
        msglist.add(barrierMsg);
        channel.write(msglist);
    }

    @Override
    public boolean updateBroadcastCache(Long entry, Short port) {
        if (timedCache.update(entry)) {
            AtomicLong count = portBroadcastCacheHitMap.get(port);
            if(count == null) {
                AtomicLong newCount = new AtomicLong(0);
                AtomicLong retrieved;
                if((retrieved = portBroadcastCacheHitMap.putIfAbsent(port, newCount)) == null ) {
                    count = newCount;
                } else {
                    count = retrieved;
                }
            }
            count.incrementAndGet();
            return true;
        } else {
            return false;
        }
    }

    @Override
    @JsonIgnore
    public Map<Short, Long> getPortBroadcastHits() {
        Map<Short, Long> res = new HashMap<Short, Long>();
        for (Map.Entry<Short, AtomicLong> entry : portBroadcastCacheHitMap.entrySet()) {
            res.put(entry.getKey(), entry.getValue().get());
        }
        return res;
    }

    @Override
    public void flush() {
        Map<IOFSwitch,List<OFMessage>> msg_buffer_map = local_msg_buffer.get();
        List<OFMessage> msglist = msg_buffer_map.get(this);
        if ((msglist != null) && (msglist.size() > 0)) {
            /* ============================ BIG CAVEAT ===============================
             * This code currently works, but relies on undocumented behavior of
             * netty.
             *
             * The method org.jboss.netty.channel.Channel.write(Object)
             * (invoked from this.write(List<OFMessage> msg) is currently
             * documented to be <emph>asynchronous</emph>. If the method /were/ truely
             * asynchronous, this would break our code (because we are clearing the
             * msglist right after calling write.
             *
             * For now, Netty actually invokes the conversion pipeline before doing
             * anything asynchronous, so we are safe. But we should probably change
             * that behavior.
             */
            this.write(msglist);
            msglist.clear();
        }
    }

    public static void flush_all() {
        Map<IOFSwitch,List<OFMessage>> msg_buffer_map = local_msg_buffer.get();
        for (IOFSwitch sw : msg_buffer_map.keySet()) {
            sw.flush();
        }
    }


    /**
     * Get the IP Address for the switch
     * @return the inet address
     */
    @Override
    @JsonSerialize(using=ToStringSerializer.class)
    public SocketAddress getInetAddress() {
        if (channel == null)
            return null;
        return channel.getRemoteAddress();
    }

    @Override
    public Future<OFFeaturesReply> querySwitchFeaturesReply()
            throws IOException {
        OFMessage request =
                floodlightProvider.getOFMessageFactory().
                    getMessage(OFType.FEATURES_REQUEST);
        request.setXid(getNextTransactionId());
        OFFeaturesReplyFuture future =
                new OFFeaturesReplyFuture(threadPool, this, request.getXid());
        this.featuresFutureMap.put(request.getXid(), future);
        List<OFMessage> msglist = new ArrayList<OFMessage>(1);
        msglist.add(request);
        this.write(msglist);
        return future;
    }

    @Override
    public void deliverOFFeaturesReply(OFMessage reply) {
        OFFeaturesReplyFuture future = this.featuresFutureMap.get(reply.getXid());
        if (future != null) {
            future.deliverFuture(this, reply);
            // The future will ultimately unregister itself and call
            // cancelFeaturesReply
            return;
        }
        log.error("Switch {}: received unexpected featureReply", this);
    }

    @Override
    public void cancelFeaturesReply(int transactionId) {
        this.featuresFutureMap.remove(transactionId);
    }


    @Override
    public int getBuffers() {
        return buffers;
    }


    @Override
    public int getActions() {
        return actions;
    }


    @Override
    public int getCapabilities() {
        return capabilities;
    }


    @Override
    public byte getTables() {
        return tables;
    }

    @Override
    public OFDescriptionStatistics getDescriptionStatistics() {
        return new OFDescriptionStatistics(description);
    }


    @Override
    public void setFloodlightProvider(Controller controller) {
        floodlightProvider = controller;
    }


    /**
     * For switch drivers to set thresholds, all rates in per second
     * @param pktInHigh - above this start throttling
     * @param pktInLow  - below this stop throttling
     * @param pktInPerMac  - block host if unique pktIn rate reaches this
     * @param pktInPerPort - block port if unique pktIn rate reaches this
     */
    @JsonIgnore
    protected void setInputThrottleThresholds(int pktInHigh, int pktInLow,
            int pktInPerMac, int pktInPerPort) {
        packetInRateThresholdHigh = pktInHigh;
        packetInRateThresholdLow = pktInLow;
        packetInRatePerMacThreshold = pktInPerMac;
        packetInRatePerPortThreshold = pktInPerPort;
    }

    /**
     * Return if switch has exceeded the high threshold of packet in rate.
     * @return
     */
    @Override
    public boolean isOverloaded() {
        return packetInThrottleEnabled;
    }

    /**
     * Determine if this message should be dropped.
     *
     * We compute the current rate by taking a timestamp every 100 messages.
     * Could change to a more complex scheme if more accuracy is needed.
     *
     * Enable throttling if the rate goes above packetInRateThresholdHigh
     * Disable throttling when the rate drops below packetInRateThresholdLow
     *
     * While throttling is enabled, we do the following:
     *  - Remove duplicate packetIn's mapped to the same OFMatch
     *  - After filtering, if packetIn rate per host (mac) is above
     *    packetInRatePerMacThreshold, push a flow mod to block mac on port
     *  - After filtering, if packetIn rate per port is above
     *    packetInRatePerPortThreshold, push a flow mod to block port
     *  - Allow blocking flow mods have a hard timeout and expires automatically
     *
     * TODO: keep a history of all events related in input throttling
     *
     * @param ofm
     * @return
     */
    @Override
    public boolean inputThrottled(OFMessage ofm) {
        if (ofm.getType() != OFType.PACKET_IN) {
            return false;
        }
        // Compute current packet in rate
        messageCount++;
        if (messageCount % 100 == 0) {
            long now = System.currentTimeMillis();
            if (now != lastMessageTime) {
                currentRate = (int) (100000 / (now - lastMessageTime));
                lastMessageTime = now;
            } else {
                currentRate = Integer.MAX_VALUE;
            }
        }
        if (!packetInThrottleEnabled) {
            if (currentRate <= packetInRateThresholdHigh) {
                return false; // most common case
            }
            enablePacketInThrottle();
        } else if (currentRate < packetInRateThresholdLow) {
            disablePacketInThrottle();
            return false;
        }

        // Now we are in the slow path where we need to do filtering
        // First filter based on OFMatch
        OFPacketIn pin = (OFPacketIn)ofm;
        OFMatch match = new OFMatch();
        match.loadFromPacket(pin.getPacketData(), pin.getInPort());
        if (ofMatchCache.update(match)) {
            debugCounters.updateCounter(stringId + "-pktinDrops");
            return true;
        }

        // We have packet in with a distinct flow, check per mac rate
        messageCountUniqueOFMatch++;
        if ((messageCountUniqueOFMatch % packetInRatePerMacThreshold) == 1) {
            checkPerSourceMacRate(pin);
        }

        // Check per port rate
        if ((messageCountUniqueOFMatch % packetInRatePerPortThreshold) == 1) {
            checkPerPortRate(pin);
        }
        return false;
    }

    /**
     * We rely on the fact that packet in processing is single threaded
     * per switch, so no locking is necessary.
     */
    private void disablePacketInThrottle() {
        ofMatchCache = null;
        macCache = null;
        macBlockedCache = null;
        portCache = null;
        portBlockedCache = null;
        packetInThrottleEnabled = false;
        floodlightProvider.addSwitchEvent(this.datapathId,
                EvAction.SWITCH_OVERLOAD_THROTTLE_DISABLED,
                "Pktin rate " + currentRate + "/s");
        log.info("Packet in rate is {}, disable throttling on {}",
                currentRate, this);
    }

    private void enablePacketInThrottle() {
        ofMatchCache = new TimedCache<OFMatch>(2048, 5000); // 5 second interval
        macCache = new TimedCache<Long>(64, 1000 );  // remember last second
        macBlockedCache = new TimedCache<Long>(256, 5000 );  // 5 second interval
        portCache = new TimedCache<Short>(16, 1000 );  // rememeber last second
        portBlockedCache = new TimedCache<Short>(64, 5000 );  // 5 second interval
        packetInThrottleEnabled = true;
        messageCountUniqueOFMatch = 0;
        floodlightProvider.addSwitchEvent(this.datapathId,
                EvAction.SWITCH_OVERLOAD_THROTTLE_ENABLED,
                "Pktin rate " + currentRate + "/s");
        log.info("Packet in rate is {}, enable throttling on {}",
                currentRate, this);
    }

    private void registerOverloadCounters() {
        if (debugCountersRegistered) {
            return;
        }
        if (debugCounters == null) {
            log.error("Debug Counter Service not found");
            debugCounters = new NullDebugCounter();
            debugCountersRegistered = true;
            return;
        }
        debugCounters.registerCounter(stringId + "-pktinDrops",
                "Packet in throttle drop count", CounterType.ALWAYS_COUNT);
        debugCounters.registerCounter(stringId + "-writeDrops",
                "Switch write throttle drop count", CounterType.ALWAYS_COUNT);
    }

    /**
     * Check if we have sampled this mac in the last second.
     * Since we check every packetInRatePerMacThreshold packets,
     * the presence of the mac in the macCache means the rate is
     * above the threshold in a statistical sense.
     *
     * Take care not to block topology probing packets. Also don't
     * push blocking flow mod if we have already done so within the
     * last 5 seconds.
     *
     * @param pin
     * @return
     */
    private void checkPerSourceMacRate(OFPacketIn pin) {
        byte[] data = pin.getPacketData();
        byte[] mac = Arrays.copyOfRange(data, 6, 12);
        MACAddress srcMac = MACAddress.valueOf(mac);
        short ethType = (short) (((data[12] & 0xff) << 8) + (data[13] & 0xff));
        if (ethType != Ethernet.TYPE_LLDP && ethType != Ethernet.TYPE_BSN &&
                macCache.update(srcMac.toLong())) {
            // Check if we already pushed a flow in the last 5 seconds
            if (macBlockedCache.update(srcMac.toLong())) {
                return;
            }
            // write out drop flow per srcMac
            int port = pin.getInPort();
            SwitchPort swPort = new SwitchPort(getId(), port);
            ForwardingBase.blockHost(floodlightProvider,
                    swPort, srcMac.toLong(), (short) 5,
                    AppCookie.makeCookie(OFSWITCH_APP_ID, 0));
            floodlightProvider.addSwitchEvent(this.datapathId,
                    EvAction.SWITCH_PORT_BLOCKED_TEMPORARILY,
                    "OFPort " + port + " mac " + srcMac);
            log.info("Excessive packet in from {} on {}, block host for 5 sec",
                    srcMac.toString(), swPort);
        }
    }

    /**
     * Works in a similar way as checkPerSourceMacRate().
     *
     * TODO Don't block ports with links?
     *
     * @param pin
     * @return
     */
    private void checkPerPortRate(OFPacketIn pin) {
        Short port = pin.getInPort();
        if (portCache.update(port)) {
            // Check if we already pushed a flow in the last 5 seconds
            if (portBlockedCache.update(port)) {
                return;
            }
            // write out drop flow per port
            SwitchPort swPort = new SwitchPort(getId(), port);
            ForwardingBase.blockHost(floodlightProvider,
                    swPort, -1L, (short) 5,
                    AppCookie.makeCookie(OFSWITCH_APP_ID, 1));
            floodlightProvider.addSwitchEvent(this.datapathId,
                    EvAction.SWITCH_PORT_BLOCKED_TEMPORARILY,
                    "OFPort " + port);
            log.info("Excessive packet in from {}, block port for 5 sec",
                    swPort);
        }
    }

    @LogMessageDoc(level="WARN",
        message="Switch {switch} flow table is full",
        explanation="The controller received flow table full " +
                "message from the switch, could be caused by increased " +
                "traffic pattern",
                recommendation=LogMessageDoc.REPORT_CONTROLLER_BUG)
    public void notifyTableFull(boolean isFull) {
        if (isFull && !flowTableFull) {
            floodlightProvider.addSwitchEvent(this.datapathId,
                    EvAction.SWITCH_FLOW_TABLE_FULL,
                    "Table full error from switch");
            log.warn("Switch {} flow table is full", stringId);
        }
        flowTableFull = isFull;
    }
}<|MERGE_RESOLUTION|>--- conflicted
+++ resolved
@@ -63,13 +63,10 @@
 import org.openflow.protocol.OFMatch;
 import org.openflow.protocol.OFMessage;
 import org.openflow.protocol.OFPacketIn;
+import org.openflow.protocol.OFPortStatus;
 import org.openflow.protocol.OFPortStatus.OFPortReason;
 import org.openflow.protocol.OFPort;
-<<<<<<< HEAD
-import org.openflow.protocol.OFPortStatus;
-=======
 import org.openflow.protocol.OFStatisticsReply;
->>>>>>> 48a8f128
 import org.openflow.protocol.OFStatisticsRequest;
 import org.openflow.protocol.OFType;
 import org.openflow.protocol.statistics.OFDescriptionStatistics;
@@ -1426,6 +1423,7 @@
         }
     }
 
+    @Override
     @LogMessageDoc(level="WARN",
         message="Switch {switch} flow table is full",
         explanation="The controller received flow table full " +
