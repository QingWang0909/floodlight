--- conflicted
+++ resolved
@@ -157,12 +157,6 @@
             this.enabled = enabled;
             this.cvalue = new MutableLong();
         }
-
-        public String getModuleCounterName() { return moduleCounterName; }
-        public String getCounterDesc() { return counterDesc; }
-        public CounterType getCtype() { return ctype; }
-        public String getModuleName() { return moduleName; }
-        public String getCounterName() { return counterName; }
     }
 
     /**
@@ -177,11 +171,7 @@
     };
 
     /**
-<<<<<<< HEAD
-     * fast global cache for counter names that are currently active
-=======
      * Thread local cache for counter ids that are currently active.
->>>>>>> 95513ad1
      */
     protected final ThreadLocal<Set<Integer>> threadlocalCurrentCounters =
             new ThreadLocal<Set<Integer>>() {
@@ -241,17 +231,6 @@
         }
 
     }
-
-    /**
-     * Thread local cache for counter names that are currently active.
-     */
-    protected final ThreadLocal<Set<String>> threadlocalCurrentCounters =
-            new ThreadLocal<Set<String>>() {
-        @Override
-        protected Set<String> initialValue() {
-            return new HashSet<String>();
-        }
-    };
 
    //*******************************
    //   IDebugCounterService
@@ -268,15 +247,6 @@
            moduleCounters.putIfAbsent(moduleName,
                 new ConcurrentHashMap<String, CounterIndexStore>());
        }
-<<<<<<< HEAD
-       a.add(new CounterInfo(moduleCounterName, counterDescription, counterType));
-
-       // create counter in global map
-       // and add to counter name cache if it is meant to be always counted
-       if (counterType == CounterType.ALWAYS_COUNT) {
-           currentCounters.add(moduleCounterName);
-           debugCounters.put(moduleCounterName, new AtomicLong());
-=======
        RetCtrInfo rci = getCounterId(moduleName, counterHierarchy);
        if (rci.allLevelsFound) {
            // counter exists
@@ -320,27 +290,10 @@
        // finally add to active counters
        if (enabled) {
            currentCounters.add(counterId);
->>>>>>> 95513ad1
        }
        return new CounterImpl(counterId);
    }
 
-<<<<<<< HEAD
-   @Override
-   public void updateCounter(String moduleCounterName) {
-       Map<String, MutableLong> thismap =  this.threadlocalCounters.get();
-       MutableLong ml = thismap.get(moduleCounterName);
-       if (ml == null) {
-           // check locally to see if this counter should be created or not
-           Set<String> thisset = this.threadlocalCurrentCounters.get();
-           if (thisset.contains(moduleCounterName)) {
-               ml = new MutableLong();
-               ml.increment();
-               thismap.put(moduleCounterName, ml);
-           }
-       } else {
-           ml.increment();
-=======
    private void updateCounter(int counterId, int incr, boolean flushNow) {
        if (counterId < 0 || counterId >= MAX_COUNTERS) return;
 
@@ -379,34 +332,11 @@
                    thisset.remove(counterId);
                }
            }
->>>>>>> 95513ad1
        }
    }
 
    @Override
    public void flushCounters() {
-<<<<<<< HEAD
-       Map<String, MutableLong> thismap =  this.threadlocalCounters.get();
-       ArrayList<String> deleteKeys = new ArrayList<String>();
-       for (String key : thismap.keySet()) {
-           MutableLong curval = thismap.get(key);
-           long delta = curval.get();
-           if (delta > 0) {
-               AtomicLong ctr = debugCounters.get(key);
-               if (ctr == null) {
-                   // The global counter does not exist possibly because it has been
-                   // disabled. It should thus be removed from the thread-local
-                   // map (the counter) and set (the counter name). Removing it
-                   // from the threadlocal set ensures that the counter will not be
-                   // recreated (see updateCounter)
-                   Set<String> thisset = this.threadlocalCurrentCounters.get();
-                   thisset.remove(key);
-                   deleteKeys.add(key);
-               } else {
-                   ctr.addAndGet(delta);
-                   curval.set(0);
-               }
-=======
        LocalCounterInfo[] thiscounters =  this.threadlocalCounters.get();
        Set<Integer> thisset = this.threadlocalCurrentCounters.get();
        ArrayList<Integer> temp = new ArrayList<Integer>();
@@ -439,28 +369,11 @@
            if (thiscounters[counterId] != null) {
                thiscounters[counterId].enabled = true;
                thisset.add(counterId);
->>>>>>> 95513ad1
-           }
-       }
-       for (String dkey : deleteKeys)
-           thismap.remove(dkey);
-
-       // At this point it is also possible that the threadlocal map/set does not
-       // include a counter that has been enabled and is present in the global
-       // currentCounters set. If so we need to sync such state so that the
-       // thread local counter can be created (in the updateCounter method)
-       Set<String> thisset = this.threadlocalCurrentCounters.get();
-       if (thisset.size() != currentCounters.size()) {
-           thisset.addAll(currentCounters);
-       }
-   }
-
-   @Override
-<<<<<<< HEAD
-   public void resetCounter(String moduleCounterName) {
-       if (debugCounters.containsKey(moduleCounterName)) {
-           debugCounters.get(moduleCounterName).set(0);
-=======
+           }
+       }
+   }
+
+   @Override
    public void resetCounterHierarchy(String moduleName, String counterHierarchy) {
        RetCtrInfo rci = getCounterId(moduleName, counterHierarchy);
        if (!rci.allLevelsFound) {
@@ -474,16 +387,11 @@
        ArrayList<Integer> resetIds = getHierarchyBelow(moduleName, rci);
        for (int index : resetIds) {
            allCounters[index].cvalue.set(0);
->>>>>>> 95513ad1
        }
    }
 
    @Override
    public void resetAllCounters() {
-<<<<<<< HEAD
-       for (AtomicLong v : debugCounters.values()) {
-           v.set(0);
-=======
        RetCtrInfo rci = new RetCtrInfo();
        rci.levels = "".split("/");
        for (String moduleName : moduleCounters.keySet()) {
@@ -491,20 +399,11 @@
            for (int index : resetIds) {
                allCounters[index].cvalue.set(0);
            }
->>>>>>> 95513ad1
        }
    }
 
    @Override
    public void resetAllModuleCounters(String moduleName) {
-<<<<<<< HEAD
-       List<CounterInfo> cil = moduleCounters.get(moduleName);
-       if (cil != null) {
-           for (CounterInfo ci : cil) {
-               if (debugCounters.containsKey(ci.moduleCounterName)) {
-                   debugCounters.get(ci.moduleCounterName).set(0);
-               }
-=======
        Map<String, CounterIndexStore> target = moduleCounters.get(moduleName);
        RetCtrInfo rci = new RetCtrInfo();
        rci.levels = "".split("/");
@@ -513,7 +412,6 @@
            ArrayList<Integer> resetIds = getHierarchyBelow(moduleName, rci);
            for (int index : resetIds) {
                allCounters[index].cvalue.set(0);
->>>>>>> 95513ad1
            }
        } else {
            if (log.isDebugEnabled())
@@ -522,29 +420,6 @@
    }
 
    @Override
-<<<<<<< HEAD
-   public void enableCtrOnDemand(String moduleCounterName) {
-       currentCounters.add(moduleCounterName);
-       debugCounters.putIfAbsent(moduleCounterName, new AtomicLong());
-   }
-
-   @Override
-   public void disableCtrOnDemand(String moduleCounterName) {
-       String[] temp = moduleCounterName.split("-");
-       if (temp.length < 2) {
-           log.error("moduleCounterName {} not recognized", moduleCounterName);
-           return;
-       }
-       String moduleName = temp[0];
-       List<CounterInfo> cil = moduleCounters.get(moduleName);
-       for (CounterInfo ci : cil) {
-           if (ci.moduleCounterName.equals(moduleCounterName) &&
-               ci.ctype == CounterType.COUNT_ON_DEMAND) {
-               currentCounters.remove(moduleCounterName);
-               debugCounters.remove(moduleCounterName);
-               return;
-           }
-=======
    public void enableCtrOnDemand(String moduleName, String counterHierarchy) {
        RetCtrInfo rci = getCounterId(moduleName, counterHierarchy);
        if (!rci.allLevelsFound) {
@@ -572,33 +447,10 @@
            dc.cinfo.enabled = false;
            dc.cvalue.set(0);
            currentCounters.remove(dc.cinfo.counterId);
->>>>>>> 95513ad1
-       }
-   }
-
-   @Override
-<<<<<<< HEAD
-   public DebugCounterInfo getCounterValue(String moduleCounterName) {
-       if (!debugCounters.containsKey(moduleCounterName)) return null;
-       long counterValue = debugCounters.get(moduleCounterName).longValue();
-
-       String[] temp = moduleCounterName.split("-");
-       if (temp.length < 2) {
-           log.error("moduleCounterName {} not recognized", moduleCounterName);
-           return null;
-       }
-       String moduleName = temp[0];
-       List<CounterInfo> cil = moduleCounters.get(moduleName);
-       for (CounterInfo ci : cil) {
-           if (ci.moduleCounterName.equals(moduleCounterName)) {
-               DebugCounterInfo dci = new DebugCounterInfo();
-               dci.counterInfo = ci;
-               dci.counterValue = counterValue;
-               return dci;
-           }
-       }
-       return null;
-=======
+       }
+   }
+
+   @Override
    public List<DebugCounterInfo> getCounterHierarchy(String moduleName,
                                                      String counterHierarchy) {
        RetCtrInfo rci = getCounterId(moduleName, counterHierarchy);
@@ -616,23 +468,11 @@
            dcilist.add(allCounters[index]);
        }
        return dcilist;
->>>>>>> 95513ad1
    }
 
    @Override
    public List<DebugCounterInfo> getAllCounterValues() {
        List<DebugCounterInfo> dcilist = new ArrayList<DebugCounterInfo>();
-<<<<<<< HEAD
-       for (List<CounterInfo> cil : moduleCounters.values()) {
-           for (CounterInfo ci : cil) {
-               AtomicLong ctr = debugCounters.get(ci.moduleCounterName);
-               if (ctr != null) {
-                   DebugCounterInfo dci = new DebugCounterInfo();
-                   dci.counterInfo = ci;
-                   dci.counterValue = ctr.longValue();
-                   dcilist.add(dci);
-               }
-=======
        RetCtrInfo rci = new RetCtrInfo();
        rci.levels = "".split("/");
 
@@ -640,7 +480,6 @@
            ArrayList<Integer> resetIds = getHierarchyBelow(moduleName, rci);
            for (int index : resetIds) {
                dcilist.add(allCounters[index]);
->>>>>>> 95513ad1
            }
        }
        return dcilist;
@@ -649,18 +488,6 @@
    @Override
    public List<DebugCounterInfo> getModuleCounterValues(String moduleName) {
        List<DebugCounterInfo> dcilist = new ArrayList<DebugCounterInfo>();
-<<<<<<< HEAD
-       if (moduleCounters.containsKey(moduleName)) {
-           List<CounterInfo> cil = moduleCounters.get(moduleName);
-           for (CounterInfo ci : cil) {
-               AtomicLong ctr = debugCounters.get(ci.moduleCounterName);
-               if (ctr != null) {
-                   DebugCounterInfo dci = new DebugCounterInfo();
-                   dci.counterInfo = ci;
-                   dci.counterValue = ctr.longValue();
-                   dcilist.add(dci);
-               }
-=======
        RetCtrInfo rci = new RetCtrInfo();
        rci.levels = "".split("/");
 
@@ -668,29 +495,12 @@
            ArrayList<Integer> resetIds = getHierarchyBelow(moduleName, rci);
            for (int index : resetIds) {
                dcilist.add(allCounters[index]);
->>>>>>> 95513ad1
            }
        }
        return dcilist;
    }
 
    @Override
-<<<<<<< HEAD
-   public boolean containsMCName(String moduleCounterName) {
-       if (debugCounters.containsKey(moduleCounterName)) return true;
-       // it is possible that the counter may be disabled
-       for (List<CounterInfo> cil : moduleCounters.values()) {
-           for (CounterInfo ci : cil) {
-               if (ci.moduleCounterName.equals(moduleCounterName))
-                   return true;
-           }
-       }
-       return false;
-   }
-
-   @Override
-   public boolean containsModName(String moduleName) {
-=======
    public boolean containsModuleCounterHierarchy(String moduleName,
                                                  String counterHierarchy) {
        if (!moduleCounters.containsKey(moduleName)) return false;
@@ -700,8 +510,30 @@
 
    @Override
    public boolean containsModuleName(String moduleName) {
->>>>>>> 95513ad1
        return  (moduleCounters.containsKey(moduleName)) ? true : false;
+   }
+
+   @Override
+   public List<String> getModuleList() {
+       List<String> retval = new ArrayList<String>();
+       retval.addAll(moduleCounters.keySet());
+       return retval;
+   }
+
+   @Override
+   public List<String> getModuleCounterList(String moduleName) {
+       if (!moduleCounters.containsKey(moduleName))
+           return Collections.emptyList();
+
+       List<String> retval = new ArrayList<String>();
+       RetCtrInfo rci = new RetCtrInfo();
+       rci.levels = "".split("/");
+
+       ArrayList<Integer> cids = getHierarchyBelow(moduleName, rci);
+       for (int index : cids) {
+           retval.add(allCounters[index].cinfo.counterHierarchy);
+       }
+       return retval;
    }
 
    //*******************************
@@ -736,41 +568,6 @@
 
    }
 
-<<<<<<< HEAD
-   //*******************************
-   //   IFloodlightModule
-   //*******************************
-
-   @Override
-   public Collection<Class<? extends IFloodlightService>> getModuleServices() {
-       Collection<Class<? extends IFloodlightService>> l =
-               new ArrayList<Class<? extends IFloodlightService>>();
-       l.add(IDebugCounterService.class);
-       return l;
-   }
-
-   @Override
-   public Map<Class<? extends IFloodlightService>, IFloodlightService> getServiceImpls() {
-       Map<Class<? extends IFloodlightService>, IFloodlightService> m =
-               new HashMap<Class<? extends IFloodlightService>, IFloodlightService>();
-       m.put(IDebugCounterService.class, this);
-       return m;
-   }
-
-   @Override
-   public Collection<Class<? extends IFloodlightService>> getModuleDependencies() {
-       return null;
-   }
-
-   @Override
-   public void init(FloodlightModuleContext context) throws FloodlightModuleException {
-
-   }
-
-   @Override
-   public void startUp(FloodlightModuleContext context) {
-
-=======
    protected RetCtrInfo getCounterId(String moduleName, String counterHierarchy) {
        RetCtrInfo rci = new RetCtrInfo();
        Map<String, CounterIndexStore> templevel = moduleCounters.get(moduleName);
@@ -939,7 +736,6 @@
        IRestApiService restService =
                context.getServiceImpl(IRestApiService.class);
        restService.addRestletRoutable(new DebugCounterRoutable());
->>>>>>> 95513ad1
    }
 
 }