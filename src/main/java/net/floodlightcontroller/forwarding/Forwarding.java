--- conflicted
+++ resolved
@@ -37,13 +37,6 @@
 import net.floodlightcontroller.core.module.IFloodlightService;
 import net.floodlightcontroller.core.util.AppCookie;
 import net.floodlightcontroller.counter.ICounterStoreService;
-<<<<<<< HEAD
-=======
-import net.floodlightcontroller.devicemanager.Device;
-import net.floodlightcontroller.devicemanager.DeviceAttachmentPoint;
-import net.floodlightcontroller.devicemanager.IDeviceManagerService;
-import net.floodlightcontroller.linkdiscovery.SwitchPortTuple;
->>>>>>> 2e9427e2
 import net.floodlightcontroller.packet.Ethernet;
 import net.floodlightcontroller.routing.ForwardingBase;
 import net.floodlightcontroller.routing.IRoutingDecision;
@@ -209,11 +202,12 @@
      * @param cntx The FloodlightContext associated with this OFPacketIn
      */
     protected void doFlood(IOFSwitch sw, OFPacketIn pi, FloodlightContext cntx) {
-        SwitchPortTuple srcSwTuple =  new SwitchPortTuple(sw, pi.getInPort());
-        if (topology.isIncomingBroadcastAllowedOnSwitchPort(sw.getId(),pi.getInPort()) == false) {
+        if (topology.isIncomingBroadcastAllowedOnSwitchPort(sw.getId(),
+                                                            pi.getInPort()) == false) {
             if (log.isTraceEnabled()) {
-                log.trace("doFlood, drop broadcast packet, pi={}, from a blocked port, " +
-                         "srcSwitchTuple={}, linkInfo={}", new Object[] {pi, srcSwTuple});
+                log.trace("doFlood, drop broadcast packet, pi={}, " + 
+                          "from a blocked port, srcSwitch=[{},{}], linkInfo={}",
+                          new Object[] {pi, sw.getId(),pi.getInPort()});
             }
         }
 
