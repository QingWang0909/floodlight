/**
 *    Copyright 2011, Big Switch Networks, Inc.
 *    Originally created by David Erickson, Stanford University
 *
 *    Licensed under the Apache License, Version 2.0 (the "License"); you may
 *    not use this file except in compliance with the License. You may obtain
 *    a copy of the License at
 *
 *         http://www.apache.org/licenses/LICENSE-2.0
 *
 *    Unless required by applicable law or agreed to in writing, software
 *    distributed under the License is distributed on an "AS IS" BASIS, WITHOUT
 *    WARRANTIES OR CONDITIONS OF ANY KIND, either express or implied. See the
 *    License for the specific language governing permissions and limitations
 *    under the License.
 **/

package net.floodlightcontroller.linkdiscovery.internal;

import java.io.IOException;
import java.net.InetAddress;
import java.net.InetSocketAddress;
import java.net.NetworkInterface;
import java.net.SocketAddress;
import java.nio.ByteBuffer;
import java.util.ArrayList;
import java.util.Arrays;
import java.util.Collection;
import java.util.Collections;
import java.util.HashMap;
import java.util.HashSet;
import java.util.Iterator;
import java.util.List;
import java.util.Map;
import java.util.Map.Entry;
import java.util.Set;
import java.util.concurrent.BlockingQueue;
import java.util.concurrent.LinkedBlockingQueue;
import java.util.concurrent.ScheduledExecutorService;
import java.util.concurrent.TimeUnit;
import java.util.concurrent.locks.ReentrantReadWriteLock;

import net.floodlightcontroller.core.FloodlightContext;
import net.floodlightcontroller.core.IFloodlightProviderService;
import net.floodlightcontroller.core.IFloodlightProviderService.Role;
import net.floodlightcontroller.core.IHAListener;
import net.floodlightcontroller.core.IInfoProvider;
import net.floodlightcontroller.core.IOFMessageListener;
import net.floodlightcontroller.core.IOFSwitch;
import net.floodlightcontroller.core.IOFSwitchListener;
import net.floodlightcontroller.core.annotations.LogMessageCategory;
import net.floodlightcontroller.core.annotations.LogMessageDoc;
import net.floodlightcontroller.core.annotations.LogMessageDocs;
import net.floodlightcontroller.core.module.FloodlightModuleContext;
import net.floodlightcontroller.core.module.FloodlightModuleException;
import net.floodlightcontroller.core.module.IFloodlightModule;
import net.floodlightcontroller.core.module.IFloodlightService;
import net.floodlightcontroller.core.util.SingletonTask;
import net.floodlightcontroller.linkdiscovery.ILinkDiscovery;
import net.floodlightcontroller.linkdiscovery.ILinkDiscovery.LinkType;
import net.floodlightcontroller.linkdiscovery.ILinkDiscovery.SwitchType;
import net.floodlightcontroller.linkdiscovery.ILinkDiscovery.LDUpdate;
import net.floodlightcontroller.linkdiscovery.ILinkDiscovery.UpdateOperation;
import net.floodlightcontroller.linkdiscovery.web.LinkDiscoveryWebRoutable;
import net.floodlightcontroller.linkdiscovery.ILinkDiscoveryListener;
import net.floodlightcontroller.linkdiscovery.ILinkDiscoveryService;
import net.floodlightcontroller.linkdiscovery.LinkInfo;
import net.floodlightcontroller.packet.BSN;
import net.floodlightcontroller.packet.Ethernet;
import net.floodlightcontroller.packet.IPv4;
import net.floodlightcontroller.packet.LLDP;
import net.floodlightcontroller.packet.LLDPTLV;
import net.floodlightcontroller.restserver.IRestApiService;
import net.floodlightcontroller.routing.Link;
import net.floodlightcontroller.storage.IResultSet;
import net.floodlightcontroller.storage.IStorageSourceService;
import net.floodlightcontroller.storage.IStorageSourceListener;
import net.floodlightcontroller.storage.OperatorPredicate;
import net.floodlightcontroller.storage.StorageException;
import net.floodlightcontroller.threadpool.IThreadPoolService;
import net.floodlightcontroller.topology.NodePortTuple;
import net.floodlightcontroller.util.EventHistory;
import net.floodlightcontroller.util.EventHistory.EvAction;

import org.openflow.protocol.OFMessage;
import org.openflow.protocol.OFPacketIn;
import org.openflow.protocol.OFPacketOut;
import org.openflow.protocol.OFPhysicalPort;
import org.openflow.protocol.OFPhysicalPort.OFPortConfig;
import org.openflow.protocol.OFPhysicalPort.OFPortState;
import org.openflow.protocol.OFPort;
import org.openflow.protocol.OFPortStatus;
import org.openflow.protocol.OFPortStatus.OFPortReason;
import org.openflow.protocol.OFType;
import org.openflow.protocol.action.OFAction;
import org.openflow.protocol.action.OFActionOutput;
import org.openflow.util.HexString;
import org.slf4j.Logger;
import org.slf4j.LoggerFactory;

/**
 * This class sends out LLDP messages containing the sending switch's datapath
 * id as well as the outgoing port number. Received LLrescDP messages that match
 * a known switch cause a new LinkTuple to be created according to the invariant
 * rules listed below. This new LinkTuple is also passed to routing if it exists
 * to trigger updates. This class also handles removing links that are
 * associated to switch ports that go down, and switches that are disconnected.
 * Invariants: -portLinks and switchLinks will not contain empty Sets outside of
 * critical sections -portLinks contains LinkTuples where one of the src or dst
 * SwitchPortTuple matches the map key -switchLinks contains LinkTuples where
 * one of the src or dst SwitchPortTuple's id matches the switch id -Each
 * LinkTuple will be indexed into switchLinks for both src.id and dst.id, and
 * portLinks for each src and dst -The updates queue is only added to from
 * within a held write lock
 */
@LogMessageCategory("Network Topology")
public class LinkDiscoveryManager implements IOFMessageListener,
    IOFSwitchListener, IStorageSourceListener, ILinkDiscoveryService,
    IFloodlightModule, IInfoProvider, IHAListener {
    protected static Logger log = LoggerFactory.getLogger(LinkDiscoveryManager.class);

    // Names of table/fields for links in the storage API
    private static final String TOPOLOGY_TABLE_NAME = "controller_topologyconfig";
    private static final String TOPOLOGY_ID = "id";
    private static final String TOPOLOGY_AUTOPORTFAST = "autoportfast";

    private static final String LINK_TABLE_NAME = "controller_link";
    private static final String LINK_ID = "id";
    private static final String LINK_SRC_SWITCH = "src_switch_id";
    private static final String LINK_SRC_PORT = "src_port";
    private static final String LINK_SRC_PORT_STATE = "src_port_state";
    private static final String LINK_DST_SWITCH = "dst_switch_id";
    private static final String LINK_DST_PORT = "dst_port";
    private static final String LINK_DST_PORT_STATE = "dst_port_state";
    private static final String LINK_VALID_TIME = "valid_time";
    private static final String LINK_TYPE = "link_type";
    private static final String SWITCH_CONFIG_TABLE_NAME = "controller_switchconfig";
    private static final String SWITCH_CONFIG_CORE_SWITCH = "core_switch";

    protected IFloodlightProviderService floodlightProvider;
    protected IStorageSourceService storageSource;
    protected IThreadPoolService threadPool;
    protected IRestApiService restApi;

    // LLDP and BDDP fields
    private static final byte[] LLDP_STANDARD_DST_MAC_STRING = HexString.fromHexString("01:80:c2:00:00:0e");
    private static final long LINK_LOCAL_MASK = 0xfffffffffff0L;
    private static final long LINK_LOCAL_VALUE = 0x0180c2000000L;
    protected static int EVENT_HISTORY_SIZE = 1024; // in seconds

    // BigSwitch OUI is 5C:16:C7, so 5D:16:C7 is the multicast version
    // private static final String LLDP_BSN_DST_MAC_STRING =
    // "5d:16:c7:00:00:01";
    private static final String LLDP_BSN_DST_MAC_STRING = "ff:ff:ff:ff:ff:ff";

    // Direction TLVs are used to indicate if the LLDPs were sent
    // periodically or in response to a recieved LLDP
    private static final byte TLV_DIRECTION_TYPE = 0x73;
    private static final short TLV_DIRECTION_LENGTH = 1; // 1 byte
    private static final byte TLV_DIRECTION_VALUE_FORWARD[] = { 0x01 };
    private static final byte TLV_DIRECTION_VALUE_REVERSE[] = { 0x02 };
    private static final LLDPTLV forwardTLV = new LLDPTLV().setType((byte) TLV_DIRECTION_TYPE)
                                                           .setLength((short) TLV_DIRECTION_LENGTH)
                                                           .setValue(TLV_DIRECTION_VALUE_FORWARD);

    private static final LLDPTLV reverseTLV = new LLDPTLV().setType((byte) TLV_DIRECTION_TYPE)
                                                           .setLength((short) TLV_DIRECTION_LENGTH)
                                                           .setValue(TLV_DIRECTION_VALUE_REVERSE);

    // Link discovery task details.
    protected SingletonTask discoveryTask;
    protected final int DISCOVERY_TASK_INTERVAL = 1;
    protected final int LINK_TIMEOUT = 35; // timeout as part of LLDP process.
    protected final int LLDP_TO_ALL_INTERVAL = 15; // 15 seconds.
    protected long lldpClock = 0;
    // This value is intentionally kept higher than LLDP_TO_ALL_INTERVAL.
    // If we want to identify link failures faster, we could decrease this
    // value to a small number, say 1 or 2 sec.
    protected final int LLDP_TO_KNOWN_INTERVAL = 20; // LLDP frequency for known
                                                     // links

    protected LLDPTLV controllerTLV;
    protected ReentrantReadWriteLock lock;
    int lldpTimeCount = 0;

    /**
     * Flag to indicate if automatic port fast is enabled or not. Default is set
     * to false -- Initialized in the init method as well.
     */
    public final boolean AUTOPORTFAST_DEFAULT = false;
    protected boolean autoPortFastFeature = AUTOPORTFAST_DEFAULT;

    /**
     * Map from link to the most recent time it was verified functioning
     */
    protected Map<Link, LinkInfo> links;

    /**
     * Map from switch id to a set of all links with it as an endpoint
     */
    protected Map<Long, Set<Link>> switchLinks;

    /**
     * Map from a id:port to the set of links containing it as an endpoint
     */
    protected Map<NodePortTuple, Set<Link>> portLinks;

    /**
     * Set of link tuples over which multicast LLDPs are received and unicast
     * LLDPs are not received.
     */
    protected Map<NodePortTuple, Set<Link>> portBroadcastDomainLinks;

    protected volatile boolean shuttingDown = false;

    /*
     * topology aware components are called in the order they were added to the
     * the array
     */
    protected ArrayList<ILinkDiscoveryListener> linkDiscoveryAware;
    protected BlockingQueue<LDUpdate> updates;
    protected Thread updatesThread;

    /**
     * List of ports through which LLDP/BDDPs are not sent.
     */
    protected Set<NodePortTuple> suppressLinkDiscovery;

    /**
     * A list of ports that are quarantined for discovering links through them.
     * Data traffic from these ports are not allowed until the ports are
     * released from quarantine.
     */
    protected LinkedBlockingQueue<NodePortTuple> quarantineQueue;
    protected LinkedBlockingQueue<NodePortTuple> maintenanceQueue;
    /**
     * Quarantine task
     */
    protected SingletonTask bddpTask;
    protected final int BDDP_TASK_INTERVAL = 100; // 100 ms.
    protected final int BDDP_TASK_SIZE = 5; // # of ports per iteration

    /**
     * Map of broadcast domain ports and the last time a BDDP was either sent or
     * received on that port.
     */
    protected Map<NodePortTuple, Long> broadcastDomainPortTimeMap;

    /**
     * Get the LLDP sending period in seconds.
     * 
     * @return LLDP sending period in seconds.
     */
    public int getLldpFrequency() {
        return LLDP_TO_KNOWN_INTERVAL;
    }

    /**
     * Get the LLDP timeout value in seconds
     * 
     * @return LLDP timeout value in seconds
     */
    public int getLldpTimeout() {
        return LINK_TIMEOUT;
    }

    public Map<NodePortTuple, Set<Link>> getPortLinks() {
        return portLinks;
    }

    public Set<NodePortTuple> getSuppressLLDPsInfo() {
        return suppressLinkDiscovery;
    }

    /**
     * Add a switch port to the suppressed LLDP list. Remove any known links on
     * the switch port.
     */
    public void AddToSuppressLLDPs(long sw, short port) {
        NodePortTuple npt = new NodePortTuple(sw, port);
        this.suppressLinkDiscovery.add(npt);
        deleteLinksOnPort(npt, "LLDP suppressed.");
    }

    /**
     * Remove a switch port from the suppressed LLDP list. Discover links on
     * that switchport.
     */
    public void RemoveFromSuppressLLDPs(long sw, short port) {
        NodePortTuple npt = new NodePortTuple(sw, port);
        this.suppressLinkDiscovery.remove(npt);
        discover(npt);
    }

    public boolean isShuttingDown() {
        return shuttingDown;
    }

    public boolean isTunnelPort(long sw, short port) {
        return false;
    }

    public ILinkDiscovery.LinkType getLinkType(Link lt, LinkInfo info) {
        if (info.getUnicastValidTime() != null) {
            return ILinkDiscovery.LinkType.DIRECT_LINK;
        } else if (info.getMulticastValidTime() != null) {
            return ILinkDiscovery.LinkType.MULTIHOP_LINK;
        }
        return ILinkDiscovery.LinkType.INVALID_LINK;
    }

    @LogMessageDoc(level = "ERROR",
                   message = "Error in link discovery updates loop",
                   explanation = "An unknown error occured while dispatching "
                                 + "link update notifications",
                   recommendation = LogMessageDoc.GENERIC_ACTION)
    private
            void doUpdatesThread() throws InterruptedException {
        do {
            LDUpdate update = updates.take();
            List<LDUpdate> updateList = new ArrayList<LDUpdate>();
            updateList.add(update);

            // Add all the pending updates to the list.
            while (updates.peek() != null) {
                updateList.add(updates.remove());
            }

            if (linkDiscoveryAware != null) {
                if (log.isTraceEnabled()) {
                    log.trace("Dispatching link discovery update {} {} {} {} {} for {}",
                              new Object[] {
                                            update.getOperation(),
                                            HexString.toHexString(update.getSrc()),
                                            update.getSrcPort(),
                                            HexString.toHexString(update.getDst()),
                                            update.getDstPort(),
                                            linkDiscoveryAware });
                }
                try {
                    for (ILinkDiscoveryListener lda : linkDiscoveryAware) { // order
                                                                            // maintained
                        lda.linkDiscoveryUpdate(updateList);
                    }
                } catch (Exception e) {
                    log.error("Error in link discovery updates loop", e);
                }
            }
        } while (updates.peek() != null);
    }

    protected boolean isLinkDiscoverySuppressed(long sw, short portNumber) {
        return this.suppressLinkDiscovery.contains(new NodePortTuple(sw,
                                                                     portNumber));
    }

    protected void discoverLinks() {

        // timeout known links.
        timeoutLinks();

        // increment LLDP clock
        lldpClock = (lldpClock + 1) % LLDP_TO_ALL_INTERVAL;

        if (lldpClock == 0) {
            log.debug("Sending LLDP out on all ports.");
            discoverOnAllPorts();
        }
    }

    /**
     * Quarantine Ports.
     */
    protected class QuarantineWorker implements Runnable {
        @Override
        public void run() {
            try {
                processBDDPLists();
            } catch (Exception e) {
                log.error("Error in quarantine worker thread", e);
            } finally {
                bddpTask.reschedule(BDDP_TASK_INTERVAL,
                                    TimeUnit.MILLISECONDS);
            }
        }
    }

    /**
     * Add a switch port to the quarantine queue. Schedule the quarantine task
     * if the quarantine queue was empty before adding this switch port.
     * 
     * @param npt
     */
    protected void addToQuarantineQueue(NodePortTuple npt) {
        if (quarantineQueue.contains(npt) == false)
                                                   quarantineQueue.add(npt);
    }

    /**
     * Remove a switch port from the quarantine queue.
     */
    protected void removeFromQuarantineQueue(NodePortTuple npt) {
        // Remove all occurrences of the node port tuple from the list.
        while (quarantineQueue.remove(npt))
            ;
    }

    /**
     * Add a switch port to maintenance queue.
     * 
     * @param npt
     */
    protected void addToMaintenanceQueue(NodePortTuple npt) {
        // TODO We are not checking if the switch port tuple is already
        // in the maintenance list or not. This will be an issue for
        // really large number of switch ports in the network.
        if (maintenanceQueue.contains(npt) == false)
                                                    maintenanceQueue.add(npt);
    }

    /**
     * Remove a switch port from maintenance queue.
     * 
     * @param npt
     */
    protected void removeFromMaintenanceQueue(NodePortTuple npt) {
        // Remove all occurrences of the node port tuple from the queue.
        while (maintenanceQueue.remove(npt))
            ;
    }

    /**
     * This method processes the quarantine list in bursts. The task is at most
     * once per BDDP_TASK_INTERVAL. One each call, BDDP_TASK_SIZE number of
     * switch ports are processed. Once the BDDP packets are sent out through
     * the switch ports, the ports are removed from the quarantine list.
     */

    protected void processBDDPLists() {
        int count = 0;
        Set<NodePortTuple> nptList = new HashSet<NodePortTuple>();

        while (count < BDDP_TASK_SIZE && quarantineQueue.peek() != null) {
            NodePortTuple npt;
            npt = quarantineQueue.remove();
            sendDiscoveryMessage(npt.getNodeId(), npt.getPortId(), false,
                                 false);
            nptList.add(npt);
            count++;
        }

        count = 0;
        while (count < BDDP_TASK_SIZE && maintenanceQueue.peek() != null) {
            NodePortTuple npt;
            npt = maintenanceQueue.remove();
            sendDiscoveryMessage(npt.getNodeId(), npt.getPortId(), false,
                                 false);
            count++;
        }

        for (NodePortTuple npt : nptList) {
            generateSwitchPortStatusUpdate(npt.getNodeId(), npt.getPortId());
        }
    }

    public Set<Short> getQuarantinedPorts(long sw) {
        Set<Short> qPorts = new HashSet<Short>();

        Iterator<NodePortTuple> iter = quarantineQueue.iterator();
        while (iter.hasNext()) {
            NodePortTuple npt = iter.next();
            if (npt.getNodeId() == sw) {
                qPorts.add(npt.getPortId());
            }
        }
        return qPorts;
    }

    private void generateSwitchPortStatusUpdate(long sw, short port) {
        UpdateOperation operation;

        IOFSwitch iofSwitch = floodlightProvider.getSwitches().get(sw);
        if (iofSwitch == null) return;

        OFPhysicalPort ofp = iofSwitch.getPort(port);
        if (ofp == null) return;

        int srcPortState = ofp.getState();
        boolean portUp = ((srcPortState & OFPortState.OFPPS_STP_MASK.getValue()) != OFPortState.OFPPS_STP_BLOCK.getValue());

        if (portUp)
            operation = UpdateOperation.PORT_UP;
        else
            operation = UpdateOperation.PORT_DOWN;

        updates.add(new LDUpdate(sw, port, operation));
    }

    /**
     * Send LLDP on known ports
     */
    protected void discoverOnKnownLinkPorts() {
        // Copy the port set.
        Set<NodePortTuple> nptSet = new HashSet<NodePortTuple>();
        nptSet.addAll(portLinks.keySet());

        // Send LLDP from each of them.
        for (NodePortTuple npt : nptSet) {
            discover(npt);
        }
    }

    protected void discover(NodePortTuple npt) {
        discover(npt.getNodeId(), npt.getPortId());
    }

    protected void discover(long sw, short port) {
        sendDiscoveryMessage(sw, port, true, false);
    }

    /**
     * Check if incoming discovery messages are enabled or not.
     * @param sw
     * @param port
     * @param isStandard
     * @return
     */
    protected boolean isIncomingDiscoveryAllowed(long sw, short port,
                                                 boolean isStandard) {

        if (isLinkDiscoverySuppressed(sw, port)) {
            /* Do not process LLDPs from this port as suppressLLDP is set */
            return false;
        }

        IOFSwitch iofSwitch = floodlightProvider.getSwitches().get(sw);
        if (iofSwitch == null) {
            return false;
        }

        if (port == OFPort.OFPP_LOCAL.getValue()) return false;

        OFPhysicalPort ofpPort = iofSwitch.getPort(port);
        if (ofpPort == null) {
            if (log.isTraceEnabled()) {
                log.trace("Null physical port. sw={}, port={}",
                          HexString.toHexString(sw), port);
            }
            return false;
        }

        return true;
    }

    /**
     * Check if outgoing discovery messages are enabled or not.
     * @param sw
     * @param port
     * @param isStandard
     * @param isReverse
     * @return
     */
    protected boolean isOutgoingDiscoveryAllowed(long sw, short port,
                                                 boolean isStandard,
                                                 boolean isReverse) {

        if (isLinkDiscoverySuppressed(sw, port)) {
            /* Dont send LLDPs out of this port as suppressLLDP is set */
            return false;
        }

        IOFSwitch iofSwitch = floodlightProvider.getSwitches().get(sw);
        if (iofSwitch == null) {
            return false;
        }

        if (port == OFPort.OFPP_LOCAL.getValue()) return false;

        OFPhysicalPort ofpPort = iofSwitch.getPort(port);
        if (ofpPort == null) {
            if (log.isTraceEnabled()) {
                log.trace("Null physical port. sw={}, port={}",
                          HexString.toHexString(sw), port);
            }
            return false;
        }

        // For fast ports, do not send forward LLDPs or BDDPs.
        if (!isReverse && autoPortFastFeature && iofSwitch.isFastPort(port))
            return false;
        return true;
    }

    /**
     * Get the actions for packet-out corresponding to a specific port.
     * This is a placeholder for adding actions if any port-specific
     * actions are desired.  The default action is simply to output to
     * the given port.
     * @param port
     * @return
     */
<<<<<<< HEAD
    protected List<OFAction> getDiscoveryActions (IOFSwitch sw, OFPhysicalPort port){
        // set actions
        List<OFAction> actions = new ArrayList<OFAction>();
        actions.add(new OFActionOutput(port.getPortNumber(), (short) 0));
=======
    protected List<OFAction> getDiscoveryActions (short port){
        // set actions
        List<OFAction> actions = new ArrayList<OFAction>();
        actions.add(new OFActionOutput(port, (short) 0));
>>>>>>> e57a4183
        return actions;
    }

    /**
     * Send link discovery message out of a given switch port. The discovery
     * message may be a standard LLDP or a modified LLDP, where the dst mac
     * address is set to :ff. TODO: The modified LLDP will updated in the future
     * and may use a different eth-type.
     * 
     * @param sw
     * @param port
     * @param isStandard
     *            indicates standard or modified LLDP
     * @param isReverse
     *            indicates whether the LLDP was sent as a response
     */
    @LogMessageDoc(level = "ERROR",
                   message = "Failure sending LLDP out port {port} on switch {switch}",
                   explanation = "An I/O error occured while sending LLDP message "
                                 + "to the switch.",
                   recommendation = LogMessageDoc.CHECK_SWITCH)
    protected
            void sendDiscoveryMessage(long sw, short port,
                                      boolean isStandard, boolean isReverse) {

        // Takes care of all checks including null pointer checks.
        if (!isOutgoingDiscoveryAllowed(sw, port, isStandard, isReverse))
            return;

        IOFSwitch iofSwitch = floodlightProvider.getSwitches().get(sw);
        OFPhysicalPort ofpPort = iofSwitch.getPort(port);

        if (log.isTraceEnabled()) {
            log.trace("Sending LLDP packet out of swich: {}, port: {}",
                      HexString.toHexString(sw), port);
        }

        // using "nearest customer bridge" MAC address for broadest possible
        // propagation
        // through provider and TPMR bridges (see IEEE 802.1AB-2009 and
        // 802.1Q-2011),
        // in particular the Linux bridge which behaves mostly like a provider
        // bridge
        byte[] chassisId = new byte[] { 4, 0, 0, 0, 0, 0, 0 }; // filled in
                                                               // later
        byte[] portId = new byte[] { 2, 0, 0 }; // filled in later
        byte[] ttlValue = new byte[] { 0, 0x78 };
        // OpenFlow OUI - 00-26-E1
        byte[] dpidTLVValue = new byte[] { 0x0, 0x26, (byte) 0xe1, 0, 0, 0,
                                          0, 0, 0, 0, 0, 0 };
        LLDPTLV dpidTLV = new LLDPTLV().setType((byte) 127)
                                       .setLength((short) dpidTLVValue.length)
                                       .setValue(dpidTLVValue);

        byte[] dpidArray = new byte[8];
        ByteBuffer dpidBB = ByteBuffer.wrap(dpidArray);
        ByteBuffer portBB = ByteBuffer.wrap(portId, 1, 2);

        Long dpid = sw;
        dpidBB.putLong(dpid);
        // set the chassis id's value to last 6 bytes of dpid
        System.arraycopy(dpidArray, 2, chassisId, 1, 6);
        // set the optional tlv to the full dpid
        System.arraycopy(dpidArray, 0, dpidTLVValue, 4, 8);

        // TODO: Consider remove this block of code.
        // It's evil to overwrite port object. The the old code always
        // overwrote mac address, we now only overwrite zero macs and
        // log a warning, mostly for paranoia.
        byte[] srcMac = ofpPort.getHardwareAddress();
        byte[] zeroMac = { 0, 0, 0, 0, 0, 0 };
        if (Arrays.equals(srcMac, zeroMac)) {
            log.warn("Port {}/{} has zero hareware address"
                             + "overwrite with lower 6 bytes of dpid",
                     HexString.toHexString(dpid), ofpPort.getPortNumber());
            System.arraycopy(dpidArray, 2, srcMac, 0, 6);
        }

        // set the portId to the outgoing port
        portBB.putShort(port);
        if (log.isTraceEnabled()) {
            log.trace("Sending LLDP out of interface: {}/{}",
                      HexString.toHexString(sw), port);
        }

        LLDP lldp = new LLDP();
        lldp.setChassisId(new LLDPTLV().setType((byte) 1)
                                       .setLength((short) chassisId.length)
                                       .setValue(chassisId));
        lldp.setPortId(new LLDPTLV().setType((byte) 2)
                                    .setLength((short) portId.length)
                                    .setValue(portId));
        lldp.setTtl(new LLDPTLV().setType((byte) 3)
                                 .setLength((short) ttlValue.length)
                                 .setValue(ttlValue));
        lldp.getOptionalTLVList().add(dpidTLV);

        // Add the controller identifier to the TLV value.
        lldp.getOptionalTLVList().add(controllerTLV);
        if (isReverse) {
            lldp.getOptionalTLVList().add(reverseTLV);
        } else {
            lldp.getOptionalTLVList().add(forwardTLV);
        }

        Ethernet ethernet;
        if (isStandard) {
            ethernet = new Ethernet().setSourceMACAddress(ofpPort.getHardwareAddress())
                                     .setDestinationMACAddress(LLDP_STANDARD_DST_MAC_STRING)
                                     .setEtherType(Ethernet.TYPE_LLDP);
            ethernet.setPayload(lldp);
        } else {
            BSN bsn = new BSN(BSN.BSN_TYPE_BDDP);
            bsn.setPayload(lldp);

            ethernet = new Ethernet().setSourceMACAddress(ofpPort.getHardwareAddress())
                                     .setDestinationMACAddress(LLDP_BSN_DST_MAC_STRING)
                                     .setEtherType(Ethernet.TYPE_BSN);
            ethernet.setPayload(bsn);
        }

        // serialize and wrap in a packet out
        byte[] data = ethernet.serialize();
        OFPacketOut po = (OFPacketOut) floodlightProvider.getOFMessageFactory()
                                                         .getMessage(OFType.PACKET_OUT);
        po.setBufferId(OFPacketOut.BUFFER_ID_NONE);
        po.setInPort(OFPort.OFPP_NONE);

<<<<<<< HEAD
        List<OFAction> actions = getDiscoveryActions(iofSwitch, ofpPort);
=======
        List<OFAction> actions = getDiscoveryActions(port);
>>>>>>> e57a4183
        po.setActions(actions);
        po.setActionsLength(getDiscoveryActionsLength(iofSwitch, ofpPort));

        // set data
        po.setLengthU(OFPacketOut.MINIMUM_LENGTH + po.getActionsLength()
                      + data.length);
        po.setPacketData(data);

        // send
        try {
            iofSwitch.write(po, null);
            iofSwitch.flush();
        } catch (IOException e) {
            log.error("Failure sending LLDP out port {} on switch {}",
                      new Object[] { port, iofSwitch.getStringId() }, e);
        }

    }

    protected short getDiscoveryActionsLength(IOFSwitch iofSwitch,
			OFPhysicalPort ofpPort) {
		return (short) OFActionOutput.MINIMUM_LENGTH;
	}

	/**
     * Send LLDPs to all switch-ports
     */
    protected void discoverOnAllPorts() {
        if (log.isTraceEnabled()) {
            log.trace("Sending LLDP packets out of all the enabled ports on switch {}");
        }
        Set<Long> switches = floodlightProvider.getSwitches().keySet();
        // Send standard LLDPs
        for (long sw : switches) {
            IOFSwitch iofSwitch = floodlightProvider.getSwitches().get(sw);
            if (iofSwitch == null) continue;
            if (iofSwitch.getEnabledPorts() != null) {
                for (OFPhysicalPort ofp : iofSwitch.getEnabledPorts()) {
                    if (isLinkDiscoverySuppressed(sw, ofp.getPortNumber()))
                                                                           continue;
                    if (autoPortFastFeature
                        && iofSwitch.isFastPort(ofp.getPortNumber()))
                                                                     continue;

                    // sends forward LLDP only non-fastports.
                    sendDiscoveryMessage(sw, ofp.getPortNumber(), true,
                                         false);

                    // If the switch port is not alreayd in the maintenance
                    // queue, add it.
                    NodePortTuple npt = new NodePortTuple(
                                                          sw,
                                                          ofp.getPortNumber());
                    addToMaintenanceQueue(npt);
                }
            }
        }
    }

    protected void setControllerTLV() {
        // Setting the controllerTLVValue based on current nano time,
        // controller's IP address, and the network interface object hash
        // the corresponding IP address.

        final int prime = 7867;
        InetAddress localIPAddress = null;
        NetworkInterface localInterface = null;

        byte[] controllerTLVValue = new byte[] { 0, 0, 0, 0, 0, 0, 0, 0 }; // 8
                                                                           // byte
                                                                           // value.
        ByteBuffer bb = ByteBuffer.allocate(10);

        try {
            localIPAddress = java.net.InetAddress.getLocalHost();
            localInterface = NetworkInterface.getByInetAddress(localIPAddress);
        } catch (Exception e) {
            e.printStackTrace();
        }

        long result = System.nanoTime();
        if (localIPAddress != null)
                                   result = result
                                            * prime
                                            + IPv4.toIPv4Address(localIPAddress.getHostAddress());
        if (localInterface != null)
                                   result = result * prime
                                            + localInterface.hashCode();
        // set the first 4 bits to 0.
        result = result & (0x0fffffffffffffffL);

        bb.putLong(result);

        bb.rewind();
        bb.get(controllerTLVValue, 0, 8);

        this.controllerTLV = new LLDPTLV().setType((byte) 0x0c)
                                          .setLength((short) controllerTLVValue.length)
                                          .setValue(controllerTLVValue);
    }

    @Override
    public String getName() {
        return "linkdiscovery";
    }

    @Override
    public Command receive(IOFSwitch sw, OFMessage msg,
                           FloodlightContext cntx) {
        switch (msg.getType()) {
            case PACKET_IN:
                return this.handlePacketIn(sw.getId(), (OFPacketIn) msg,
                                           cntx);
            case PORT_STATUS:
                return this.handlePortStatus(sw.getId(), (OFPortStatus) msg);
            default:
                break;
        }
        return Command.CONTINUE;
    }

    private Command handleLldp(LLDP lldp, long sw, OFPacketIn pi,
                               boolean isStandard, FloodlightContext cntx) {
        // If LLDP is suppressed on this port, ignore received packet as well
        IOFSwitch iofSwitch = floodlightProvider.getSwitches().get(sw);

        if (!isIncomingDiscoveryAllowed(sw, pi.getInPort(), isStandard))
            return Command.STOP;

        // If this is a malformed LLDP, or not from us, exit
        if (lldp.getPortId() == null || lldp.getPortId().getLength() != 3) {
            return Command.CONTINUE;
        }

        long myId = ByteBuffer.wrap(controllerTLV.getValue()).getLong();
        long otherId = 0;
        boolean myLLDP = false;
        Boolean isReverse = null;

        ByteBuffer portBB = ByteBuffer.wrap(lldp.getPortId().getValue());
        portBB.position(1);

        Short remotePort = portBB.getShort();
        IOFSwitch remoteSwitch = null;

        // Verify this LLDP packet matches what we're looking for
        for (LLDPTLV lldptlv : lldp.getOptionalTLVList()) {
            if (lldptlv.getType() == 127 && lldptlv.getLength() == 12
                && lldptlv.getValue()[0] == 0x0
                && lldptlv.getValue()[1] == 0x26
                && lldptlv.getValue()[2] == (byte) 0xe1
                && lldptlv.getValue()[3] == 0x0) {
                ByteBuffer dpidBB = ByteBuffer.wrap(lldptlv.getValue());
                remoteSwitch = floodlightProvider.getSwitches()
                                                 .get(dpidBB.getLong(4));
            } else if (lldptlv.getType() == 12 && lldptlv.getLength() == 8) {
                otherId = ByteBuffer.wrap(lldptlv.getValue()).getLong();
                if (myId == otherId) myLLDP = true;
            } else if (lldptlv.getType() == TLV_DIRECTION_TYPE
                       && lldptlv.getLength() == TLV_DIRECTION_LENGTH) {
                if (lldptlv.getValue()[0] == TLV_DIRECTION_VALUE_FORWARD[0])
                    isReverse = false;
                else if (lldptlv.getValue()[0] == TLV_DIRECTION_VALUE_REVERSE[0])
                                                                                 isReverse = true;
            }
        }

        if (myLLDP == false) {
            // This is not the LLDP sent by this controller.
            // If the LLDP message has multicast bit set, then we need to
            // broadcast
            // the packet as a regular packet.
            if (isStandard) {
                if (log.isTraceEnabled()) {
                    log.trace("Got a standard LLDP=[{}]. Not fowarding it.", lldp.toString());
                }
                return Command.STOP;
            } else if (myId < otherId) {
                if (log.isTraceEnabled()) {
                    log.trace("Getting BDDP packets from a different controller"
                              + "and letting it go through normal processing chain.");
                }
                return Command.CONTINUE;
            }
        }

        if (remoteSwitch == null) {
            // Ignore LLDPs not generated by Floodlight, or from a switch that
            // has recently
            // disconnected, or from a switch connected to another Floodlight
            // instance
            if (log.isTraceEnabled()) {
                log.trace("Received LLDP from remote switch not connected to the controller");
            }
            return Command.STOP;
        }

        if (!remoteSwitch.portEnabled(remotePort)) {
            if (log.isTraceEnabled()) {
                log.trace("Ignoring link with disabled source port: switch {} port {}",
                          remoteSwitch.getStringId(), remotePort);
            }
            return Command.STOP;
        }
        if (suppressLinkDiscovery.contains(new NodePortTuple(
                                                             remoteSwitch.getId(),
                                                             remotePort))) {
            if (log.isTraceEnabled()) {
                log.trace("Ignoring link with suppressed src port: switch {} port {}",
                          remoteSwitch.getStringId(), remotePort);
            }
            return Command.STOP;
        }
        if (!iofSwitch.portEnabled(pi.getInPort())) {
            if (log.isTraceEnabled()) {
                log.trace("Ignoring link with disabled dest port: switch {} port {}",
                          HexString.toHexString(sw), pi.getInPort());
            }
            return Command.STOP;
        }

        OFPhysicalPort physicalPort = remoteSwitch.getPort(remotePort);
        int srcPortState = (physicalPort != null) ? physicalPort.getState()
                                                 : 0;
        physicalPort = iofSwitch.getPort(pi.getInPort());
        int dstPortState = (physicalPort != null) ? physicalPort.getState()
                                                 : 0;

        // Store the time of update to this link, and push it out to
        // routingEngine
        Link lt = new Link(remoteSwitch.getId(), remotePort,
                           iofSwitch.getId(), pi.getInPort());

        Long lastLldpTime = null;
        Long lastBddpTime = null;

        Long firstSeenTime = System.currentTimeMillis();

        if (isStandard)
            lastLldpTime = System.currentTimeMillis();
        else
            lastBddpTime = System.currentTimeMillis();

        LinkInfo newLinkInfo = new LinkInfo(firstSeenTime, lastLldpTime,
                                            lastBddpTime, srcPortState,
                                            dstPortState);

        addOrUpdateLink(lt, newLinkInfo);

        // Check if reverse link exists.
        // If it doesn't exist and if the forward link was seen
        // first seen within a small interval, send probe on the
        // reverse link.

        newLinkInfo = links.get(lt);
        if (newLinkInfo != null && isStandard && isReverse == false) {
            Link reverseLink = new Link(lt.getDst(), lt.getDstPort(),
                                        lt.getSrc(), lt.getSrcPort());
            LinkInfo reverseInfo = links.get(reverseLink);
            if (reverseInfo == null) {
                // the reverse link does not exist.
                if (newLinkInfo.getFirstSeenTime() > System.currentTimeMillis()
                                                     - LINK_TIMEOUT) {
                    this.sendDiscoveryMessage(lt.getDst(), lt.getDstPort(),
                                              isStandard, true);
                }
            }
        }

        // If the received packet is a BDDP packet, then create a reverse BDDP
        // link as well.
        if (!isStandard) {
            Link reverseLink = new Link(lt.getDst(), lt.getDstPort(),
                                        lt.getSrc(), lt.getSrcPort());

            // srcPortState and dstPort state are reversed.
            LinkInfo reverseInfo = new LinkInfo(firstSeenTime, lastLldpTime,
                                                lastBddpTime, dstPortState,
                                                srcPortState);

            addOrUpdateLink(reverseLink, reverseInfo);
        }

        // Remove the node ports from the quarantine and maintenance queues.
        NodePortTuple nptSrc = new NodePortTuple(lt.getSrc(),
                                                 lt.getSrcPort());
        NodePortTuple nptDst = new NodePortTuple(lt.getDst(),
                                                 lt.getDstPort());
        removeFromQuarantineQueue(nptSrc);
        removeFromMaintenanceQueue(nptSrc);
        removeFromQuarantineQueue(nptDst);
        removeFromMaintenanceQueue(nptDst);

        // Consume this message
        return Command.STOP;
    }

    protected Command handlePacketIn(long sw, OFPacketIn pi,
                                     FloodlightContext cntx) {
        Ethernet eth = IFloodlightProviderService.bcStore.get(cntx,
                                                              IFloodlightProviderService.CONTEXT_PI_PAYLOAD);

        if (eth.getEtherType() == Ethernet.TYPE_BSN) {
            BSN bsn = (BSN) eth.getPayload();
            if (bsn == null) return Command.STOP;
            if (bsn.getPayload() == null) return Command.STOP;
            // It could be a packet other than BSN LLDP, therefore
            // continue with the regular processing.
            if (bsn.getPayload() instanceof LLDP == false)
                                                          return Command.CONTINUE;
            return handleLldp((LLDP) bsn.getPayload(), sw, pi, false, cntx);
        } else if (eth.getEtherType() == Ethernet.TYPE_LLDP) {
            return handleLldp((LLDP) eth.getPayload(), sw, pi, true, cntx);
        } else if (eth.getEtherType() < 1500) {
            long destMac = eth.getDestinationMAC().toLong();
            if ((destMac & LINK_LOCAL_MASK) == LINK_LOCAL_VALUE) {
                if (log.isTraceEnabled()) {
                    log.trace("Ignoring packet addressed to 802.1D/Q "
                              + "reserved address.");
                }
                return Command.STOP;
            }
        }

        // If packet-in is from a quarantine port, stop processing.
        NodePortTuple npt = new NodePortTuple(sw, pi.getInPort());
        if (quarantineQueue.contains(npt)) return Command.STOP;

        return Command.CONTINUE;
    }

    protected UpdateOperation getUpdateOperation(int srcPortState,
                                                 int dstPortState) {
        boolean added = (((srcPortState & OFPortState.OFPPS_STP_MASK.getValue()) != OFPortState.OFPPS_STP_BLOCK.getValue()) && ((dstPortState & OFPortState.OFPPS_STP_MASK.getValue()) != OFPortState.OFPPS_STP_BLOCK.getValue()));

        if (added) return UpdateOperation.LINK_UPDATED;
        return UpdateOperation.LINK_REMOVED;
    }

    protected UpdateOperation getUpdateOperation(int srcPortState) {
        boolean portUp = ((srcPortState & OFPortState.OFPPS_STP_MASK.getValue()) != OFPortState.OFPPS_STP_BLOCK.getValue());

        if (portUp)
            return UpdateOperation.PORT_UP;
        else
            return UpdateOperation.PORT_DOWN;
    }

    protected boolean addOrUpdateLink(Link lt, LinkInfo newInfo) {

        NodePortTuple srcNpt, dstNpt;
        boolean linkChanged = false;

        lock.writeLock().lock();
        try {
            // put the new info. if an old info exists, it will be returned.
            LinkInfo oldInfo = links.put(lt, newInfo);
            if (oldInfo != null
                && oldInfo.getFirstSeenTime() < newInfo.getFirstSeenTime())
                                                                           newInfo.setFirstSeenTime(oldInfo.getFirstSeenTime());

            if (log.isTraceEnabled()) {
                log.trace("addOrUpdateLink: {} {}",
                          lt,
                          (newInfo.getMulticastValidTime() != null) ? "multicast"
                                                                   : "unicast");
            }

            UpdateOperation updateOperation = null;
            linkChanged = false;

            srcNpt = new NodePortTuple(lt.getSrc(), lt.getSrcPort());
            dstNpt = new NodePortTuple(lt.getDst(), lt.getDstPort());

            if (oldInfo == null) {
                // index it by switch source
                if (!switchLinks.containsKey(lt.getSrc()))
                                                          switchLinks.put(lt.getSrc(),
                                                                          new HashSet<Link>());
                switchLinks.get(lt.getSrc()).add(lt);

                // index it by switch dest
                if (!switchLinks.containsKey(lt.getDst()))
                                                          switchLinks.put(lt.getDst(),
                                                                          new HashSet<Link>());
                switchLinks.get(lt.getDst()).add(lt);

                // index both ends by switch:port
                if (!portLinks.containsKey(srcNpt))
                                                   portLinks.put(srcNpt,
                                                                 new HashSet<Link>());
                portLinks.get(srcNpt).add(lt);

                if (!portLinks.containsKey(dstNpt))
                                                   portLinks.put(dstNpt,
                                                                 new HashSet<Link>());
                portLinks.get(dstNpt).add(lt);

                // Add to portNOFLinks if the unicast valid time is null
                if (newInfo.getUnicastValidTime() == null)
                                                          addLinkToBroadcastDomain(lt);

                writeLinkToStorage(lt, newInfo);
                updateOperation = UpdateOperation.LINK_UPDATED;
                linkChanged = true;

                // Add to event history
                evHistTopoLink(lt.getSrc(), lt.getDst(), lt.getSrcPort(),
                               lt.getDstPort(), newInfo.getSrcPortState(),
                               newInfo.getDstPortState(),
                               getLinkType(lt, newInfo),
                               EvAction.LINK_ADDED, "LLDP Recvd");
            } else {
                // Since the link info is already there, we need to
                // update the right fields.
                if (newInfo.getUnicastValidTime() == null) {
                    // This is due to a multicast LLDP, so copy the old unicast
                    // value.
                    if (oldInfo.getUnicastValidTime() != null) {
                        newInfo.setUnicastValidTime(oldInfo.getUnicastValidTime());
                    }
                } else if (newInfo.getMulticastValidTime() == null) {
                    // This is due to a unicast LLDP, so copy the old multicast
                    // value.
                    if (oldInfo.getMulticastValidTime() != null) {
                        newInfo.setMulticastValidTime(oldInfo.getMulticastValidTime());
                    }
                }

                Long oldTime = oldInfo.getUnicastValidTime();
                Long newTime = newInfo.getUnicastValidTime();
                // the link has changed its state between openflow and
                // non-openflow
                // if the unicastValidTimes are null or not null
                if (oldTime != null & newTime == null) {
                    // openflow -> non-openflow transition
                    // we need to add the link tuple to the portNOFLinks
                    addLinkToBroadcastDomain(lt);
                    linkChanged = true;
                } else if (oldTime == null & newTime != null) {
                    // non-openflow -> openflow transition
                    // we need to remove the link from the portNOFLinks
                    removeLinkFromBroadcastDomain(lt);
                    linkChanged = true;
                }

                // Only update the port states if they've changed
                if (newInfo.getSrcPortState().intValue() != oldInfo.getSrcPortState()
                                                                   .intValue()
                    || newInfo.getDstPortState().intValue() != oldInfo.getDstPortState()
                                                                      .intValue())
                                                                                  linkChanged = true;

                // Write changes to storage. This will always write the updated
                // valid time, plus the port states if they've changed (i.e. if
                // they weren't set to null in the previous block of code.
                writeLinkToStorage(lt, newInfo);

                if (linkChanged) {
                    updateOperation = getUpdateOperation(newInfo.getSrcPortState(),
                                                         newInfo.getDstPortState());
                    if (log.isTraceEnabled()) {
                        log.trace("Updated link {}", lt);
                    }
                    // Add to event history
                    evHistTopoLink(lt.getSrc(), lt.getDst(),
                                   lt.getSrcPort(), lt.getDstPort(),
                                   newInfo.getSrcPortState(),
                                   newInfo.getDstPortState(),
                                   getLinkType(lt, newInfo),
                                   EvAction.LINK_PORT_STATE_UPDATED,
                                   "LLDP Recvd");
                }
            }

            if (linkChanged) {
                // find out if the link was added or removed here.
                updates.add(new LDUpdate(lt.getSrc(), lt.getSrcPort(),
                                         lt.getDst(), lt.getDstPort(),
                                         getLinkType(lt, newInfo),
                                         updateOperation));
            }
        } finally {
            lock.writeLock().unlock();
        }

        return linkChanged;
    }

    public Map<Long, Set<Link>> getSwitchLinks() {
        return this.switchLinks;
    }

    /**
     * Removes links from memory and storage.
     * 
     * @param links
     *            The List of @LinkTuple to delete.
     */
    protected void deleteLinks(List<Link> links, String reason) {
        deleteLinks(links, reason, null);
    }

    /**
     * Removes links from memory and storage.
     * 
     * @param links
     *            The List of @LinkTuple to delete.
     */
    protected void deleteLinks(List<Link> links, String reason,
                               List<LDUpdate> updateList) {

        NodePortTuple srcNpt, dstNpt;
        List<LDUpdate> linkUpdateList = new ArrayList<LDUpdate>();
        lock.writeLock().lock();
        try {
            for (Link lt : links) {
                srcNpt = new NodePortTuple(lt.getSrc(), lt.getSrcPort());
                dstNpt = new NodePortTuple(lt.getDst(), lt.getDstPort());

                switchLinks.get(lt.getSrc()).remove(lt);
                switchLinks.get(lt.getDst()).remove(lt);
                if (switchLinks.containsKey(lt.getSrc())
                    && switchLinks.get(lt.getSrc()).isEmpty())
                                                              this.switchLinks.remove(lt.getSrc());
                if (this.switchLinks.containsKey(lt.getDst())
                    && this.switchLinks.get(lt.getDst()).isEmpty())
                                                                   this.switchLinks.remove(lt.getDst());

                if (this.portLinks.get(srcNpt) != null) {
                    this.portLinks.get(srcNpt).remove(lt);
                    if (this.portLinks.get(srcNpt).isEmpty())
                                                             this.portLinks.remove(srcNpt);
                }
                if (this.portLinks.get(dstNpt) != null) {
                    this.portLinks.get(dstNpt).remove(lt);
                    if (this.portLinks.get(dstNpt).isEmpty())
                                                             this.portLinks.remove(dstNpt);
                }

                LinkInfo info = this.links.remove(lt);
                linkUpdateList.add(new LDUpdate(lt.getSrc(),
                                                lt.getSrcPort(),
                                                lt.getDst(),
                                                lt.getDstPort(),
                                                getLinkType(lt, info),
                                                UpdateOperation.LINK_REMOVED));

                // Update Event History
                evHistTopoLink(lt.getSrc(), lt.getDst(), lt.getSrcPort(),
                               lt.getDstPort(), 0,
                               0, // Port states
                               ILinkDiscovery.LinkType.INVALID_LINK,
                               EvAction.LINK_DELETED, reason);

                // remove link from storage.
                removeLinkFromStorage(lt);

                // TODO Whenever link is removed, it has to checked if
                // the switchports must be added to quarantine.

                if (log.isTraceEnabled()) {
                    log.trace("Deleted link {}", lt);
                }
            }
        } finally {
            if (updateList != null) linkUpdateList.addAll(updateList);
            updates.addAll(linkUpdateList);
            lock.writeLock().unlock();
        }
    }

    /**
     * Handles an OFPortStatus message from a switch. We will add or delete
     * LinkTupes as well re-compute the topology if needed.
     * 
     * @param sw
     *            The IOFSwitch that sent the port status message
     * @param ps
     *            The OFPortStatus message
     * @return The Command to continue or stop after we process this message
     */
    protected Command handlePortStatus(long sw, OFPortStatus ps) {

        IOFSwitch iofSwitch = floodlightProvider.getSwitches().get(sw);
        if (iofSwitch == null) return Command.CONTINUE;

        if (log.isTraceEnabled()) {
            log.trace("handlePortStatus: Switch {} port #{} reason {}; "
                              + "config is {} state is {}",
                      new Object[] { iofSwitch.getStringId(),
                                    ps.getDesc().getPortNumber(),
                                    ps.getReason(),
                                    ps.getDesc().getConfig(),
                                    ps.getDesc().getState() });
        }

        short port = ps.getDesc().getPortNumber();
        NodePortTuple npt = new NodePortTuple(sw, port);
        boolean linkDeleted = false;
        boolean linkInfoChanged = false;

        lock.writeLock().lock();
        try {
            // if ps is a delete, or a modify where the port is down or
            // configured down
            if ((byte) OFPortReason.OFPPR_DELETE.ordinal() == ps.getReason()
                || ((byte) OFPortReason.OFPPR_MODIFY.ordinal() == ps.getReason() && !portEnabled(ps.getDesc()))) {
                deleteLinksOnPort(npt, "Port Status Changed");
                LDUpdate update = new LDUpdate(sw, port,
                                               UpdateOperation.PORT_DOWN);
                updates.add(update);
                linkDeleted = true;
            } else if (ps.getReason() == (byte) OFPortReason.OFPPR_MODIFY.ordinal()) {
                // If ps is a port modification and the port state has changed
                // that affects links in the topology

                if (this.portLinks.containsKey(npt)) {
                    for (Link lt : this.portLinks.get(npt)) {
                        LinkInfo linkInfo = links.get(lt);
                        assert (linkInfo != null);
                        Integer updatedSrcPortState = null;
                        Integer updatedDstPortState = null;
                        if (lt.getSrc() == npt.getNodeId()
                            && lt.getSrcPort() == npt.getPortId()
                            && (linkInfo.getSrcPortState() != ps.getDesc()
                                                                .getState())) {
                            updatedSrcPortState = ps.getDesc().getState();
                            linkInfo.setSrcPortState(updatedSrcPortState);
                        }
                        if (lt.getDst() == npt.getNodeId()
                            && lt.getDstPort() == npt.getPortId()
                            && (linkInfo.getDstPortState() != ps.getDesc()
                                                                .getState())) {
                            updatedDstPortState = ps.getDesc().getState();
                            linkInfo.setDstPortState(updatedDstPortState);
                        }
                        if ((updatedSrcPortState != null)
                            || (updatedDstPortState != null)) {
                            // The link is already known to link discovery
                            // manager and the status has changed, therefore
                            // send an LDUpdate.
                            UpdateOperation operation = getUpdateOperation(linkInfo.getSrcPortState(),
                                                                           linkInfo.getDstPortState());
                            updates.add(new LDUpdate(lt.getSrc(),
                                                     lt.getSrcPort(),
                                                     lt.getDst(),
                                                     lt.getDstPort(),
                                                     getLinkType(lt,
                                                                 linkInfo),
                                                     operation));
                            writeLinkToStorage(lt, linkInfo);
                            linkInfoChanged = true;
                        }
                    }
                }

                UpdateOperation operation = getUpdateOperation(ps.getDesc()
                                                                 .getState());
                updates.add(new LDUpdate(sw, port, operation));
            }

            if (!linkDeleted && !linkInfoChanged) {
                if (log.isTraceEnabled()) {
                    log.trace("handlePortStatus: Switch {} port #{} reason {};"
                                      + " no links to update/remove",
                              new Object[] { HexString.toHexString(sw),
                                            ps.getDesc().getPortNumber(),
                                            ps.getReason() });
                }
            }
        } finally {
            lock.writeLock().unlock();
        }

        if (!linkDeleted) {
            // Send LLDP right away when port state is changed for faster
            // cluster-merge. If it is a link delete then there is not need
            // to send the LLDPs right away and instead we wait for the LLDPs
            // to be sent on the timer as it is normally done
            // do it outside the write-lock
            // sendLLDPTask.reschedule(1000, TimeUnit.MILLISECONDS);
            processNewPort(npt.getNodeId(), npt.getPortId());
        }
        return Command.CONTINUE;
    }

    /**
     * Process a new port. If link discovery is disabled on the port, then do
     * nothing. If autoportfast feature is enabled and the port is a fast port,
     * then do nothing. Otherwise, send LLDP message. Add the port to
     * quarantine.
     * 
     * @param sw
     * @param p
     */
    private void processNewPort(long sw, short p) {
        if (isLinkDiscoverySuppressed(sw, p)) {
            // Do nothing as link discovery is suppressed.
            return;
        }

        IOFSwitch iofSwitch = floodlightProvider.getSwitches().get(sw);
        if (autoPortFastFeature && iofSwitch.isFastPort(p)) {
            // Do nothing as the port is a fast port.
            return;
        }
        NodePortTuple npt = new NodePortTuple(sw, p);
        discover(sw, p);
        // if it is not a fast port, add it to quarantine.
        if (!iofSwitch.isFastPort(p)) {
            addToQuarantineQueue(npt);
        } else {
            // Add to maintenance queue to ensure that BDDP packets
            // are sent out.
            addToMaintenanceQueue(npt);
        }
    }

    /**
     * We send out LLDP messages when a switch is added to discover the topology
     * 
     * @param sw
     *            The IOFSwitch that connected to the controller
     */
    @Override
    public void addedSwitch(IOFSwitch sw) {

        if (sw.getEnabledPortNumbers() != null) {
            for (Short p : sw.getEnabledPortNumbers()) {
                processNewPort(sw.getId(), p);
            }
        }
        // Update event history
        evHistTopoSwitch(sw, EvAction.SWITCH_CONNECTED, "None");
        LDUpdate update = new LDUpdate(sw.getId(), null,
                                       UpdateOperation.SWITCH_UPDATED);
        updates.add(update);
    }

    /**
     * When a switch disconnects we remove any links from our map and notify.
     * 
     * @param The
     *            id of the switch
     */
    @Override
    public void removedSwitch(IOFSwitch iofSwitch) {
        // Update event history
        long sw = iofSwitch.getId();
        evHistTopoSwitch(iofSwitch, EvAction.SWITCH_DISCONNECTED, "None");
        List<Link> eraseList = new ArrayList<Link>();
        lock.writeLock().lock();
        try {
            if (switchLinks.containsKey(sw)) {
                if (log.isTraceEnabled()) {
                    log.trace("Handle switchRemoved. Switch {}; removing links {}",
                              HexString.toHexString(sw), switchLinks.get(sw));
                }

                List<LDUpdate> updateList = new ArrayList<LDUpdate>();
                updateList.add(new LDUpdate(sw, null,
                                            UpdateOperation.SWITCH_REMOVED));
                // add all tuples with an endpoint on this switch to erase list
                eraseList.addAll(switchLinks.get(sw));

                // Sending the updateList, will ensure the updates in this
                // list will be added at the end of all the link updates.
                // Thus, it is not necessary to explicitly add these updates
                // to the queue.
                deleteLinks(eraseList, "Switch Removed", updateList);
            } else {
                // Switch does not have any links.
                updates.add(new LDUpdate(sw, null,
                                         UpdateOperation.SWITCH_REMOVED));
            }
        } finally {
            lock.writeLock().unlock();
        }
    }

    /**
     * We don't react the port changed notifications here. we listen for
     * OFPortStatus messages directly. Might consider using this notifier
     * instead
     */
    @Override
    public void switchPortChanged(Long switchId) {
        // no-op
    }

    /**
     * Delete links incident on a given switch port.
     * 
     * @param npt
     * @param reason
     */
    protected void deleteLinksOnPort(NodePortTuple npt, String reason) {
        List<Link> eraseList = new ArrayList<Link>();
        if (this.portLinks.containsKey(npt)) {
            if (log.isTraceEnabled()) {
                log.trace("handlePortStatus: Switch {} port #{} "
                                  + "removing links {}",
                          new Object[] {
                                        HexString.toHexString(npt.getNodeId()),
                                        npt.getPortId(),
                                        this.portLinks.get(npt) });
            }
            eraseList.addAll(this.portLinks.get(npt));
            deleteLinks(eraseList, reason);
        }
    }

    /**
     * Iterates through the list of links and deletes if the last discovery
     * message reception time exceeds timeout values.
     */
    protected void timeoutLinks() {
        List<Link> eraseList = new ArrayList<Link>();
        Long curTime = System.currentTimeMillis();
        boolean linkChanged = false;

        // reentrant required here because deleteLink also write locks
        lock.writeLock().lock();
        try {
            Iterator<Entry<Link, LinkInfo>> it = this.links.entrySet()
                                                           .iterator();
            while (it.hasNext()) {
                Entry<Link, LinkInfo> entry = it.next();
                Link lt = entry.getKey();
                LinkInfo info = entry.getValue();

                // Timeout the unicast and multicast LLDP valid times
                // independently.
                if ((info.getUnicastValidTime() != null)
                    && (info.getUnicastValidTime()
                        + (this.LINK_TIMEOUT * 1000) < curTime)) {
                    info.setUnicastValidTime(null);

                    if (info.getMulticastValidTime() != null)
                                                             addLinkToBroadcastDomain(lt);
                    // Note that even if mTime becomes null later on,
                    // the link would be deleted, which would trigger
                    // updateClusters().
                    linkChanged = true;
                }
                if ((info.getMulticastValidTime() != null)
                    && (info.getMulticastValidTime()
                        + (this.LINK_TIMEOUT * 1000) < curTime)) {
                    info.setMulticastValidTime(null);
                    // if uTime is not null, then link will remain as openflow
                    // link. If uTime is null, it will be deleted. So, we
                    // don't care about linkChanged flag here.
                    removeLinkFromBroadcastDomain(lt);
                    linkChanged = true;
                }
                // Add to the erase list only if the unicast
                // time is null.
                if (info.getUnicastValidTime() == null
                    && info.getMulticastValidTime() == null) {
                    eraseList.add(entry.getKey());
                } else if (linkChanged) {
                    UpdateOperation operation;
                    operation = getUpdateOperation(info.getSrcPortState(),
                                                   info.getDstPortState());
                    updates.add(new LDUpdate(lt.getSrc(), lt.getSrcPort(),
                                             lt.getDst(), lt.getDstPort(),
                                             getLinkType(lt, info),
                                             operation));
                }
            }

            // if any link was deleted or any link was changed.
            if ((eraseList.size() > 0) || linkChanged) {
                deleteLinks(eraseList, "LLDP timeout");
            }
        } finally {
            lock.writeLock().unlock();
        }
    }

    private boolean portEnabled(OFPhysicalPort port) {
        if (port == null) return false;
        if ((OFPortConfig.OFPPC_PORT_DOWN.getValue() & port.getConfig()) > 0)
                                                                             return false;
        if ((OFPortState.OFPPS_LINK_DOWN.getValue() & port.getState()) > 0)
                                                                           return false;
        // Port STP state doesn't work with multiple VLANs, so ignore it for now
        // if ((port.getState() & OFPortState.OFPPS_STP_MASK.getValue()) ==
        // OFPortState.OFPPS_STP_BLOCK.getValue())
        // return false;
        return true;
    }

    public Map<NodePortTuple, Set<Link>> getPortBroadcastDomainLinks() {
        return portBroadcastDomainLinks;
    }

    @Override
    public Map<Link, LinkInfo> getLinks() {
        lock.readLock().lock();
        Map<Link, LinkInfo> result;
        try {
            result = new HashMap<Link, LinkInfo>(links);
        } finally {
            lock.readLock().unlock();
        }
        return result;
    }

    protected void addLinkToBroadcastDomain(Link lt) {

        NodePortTuple srcNpt, dstNpt;
        srcNpt = new NodePortTuple(lt.getSrc(), lt.getSrcPort());
        dstNpt = new NodePortTuple(lt.getDst(), lt.getDstPort());

        if (!portBroadcastDomainLinks.containsKey(lt.getSrc()))
                                                               portBroadcastDomainLinks.put(srcNpt,
                                                                                            new HashSet<Link>());
        portBroadcastDomainLinks.get(srcNpt).add(lt);

        if (!portBroadcastDomainLinks.containsKey(lt.getDst()))
                                                               portBroadcastDomainLinks.put(dstNpt,
                                                                                            new HashSet<Link>());
        portBroadcastDomainLinks.get(dstNpt).add(lt);
    }

    protected void removeLinkFromBroadcastDomain(Link lt) {

        NodePortTuple srcNpt, dstNpt;
        srcNpt = new NodePortTuple(lt.getSrc(), lt.getSrcPort());
        dstNpt = new NodePortTuple(lt.getDst(), lt.getDstPort());

        if (portBroadcastDomainLinks.containsKey(srcNpt)) {
            portBroadcastDomainLinks.get(srcNpt).remove(lt);
            if (portBroadcastDomainLinks.get(srcNpt).isEmpty())
                                                               portBroadcastDomainLinks.remove(srcNpt);
        }

        if (portBroadcastDomainLinks.containsKey(dstNpt)) {
            portBroadcastDomainLinks.get(dstNpt).remove(lt);
            if (portBroadcastDomainLinks.get(dstNpt).isEmpty())
                                                               portBroadcastDomainLinks.remove(dstNpt);
        }
    }

    // STORAGE METHODS
    /**
     * Deletes all links from storage
     */
    void clearAllLinks() {
        storageSource.deleteRowsAsync(LINK_TABLE_NAME, null);
    }

    /**
     * Gets the storage key for a LinkTuple
     * 
     * @param lt
     *            The LinkTuple to get
     * @return The storage key as a String
     */
    private String getLinkId(Link lt) {
        return HexString.toHexString(lt.getSrc()) + "-" + lt.getSrcPort()
               + "-" + HexString.toHexString(lt.getDst()) + "-"
               + lt.getDstPort();
    }

    /**
     * Writes a LinkTuple and corresponding LinkInfo to storage
     * 
     * @param lt
     *            The LinkTuple to write
     * @param linkInfo
     *            The LinkInfo to write
     */
    protected void writeLinkToStorage(Link lt, LinkInfo linkInfo) {
        LinkType type = getLinkType(lt, linkInfo);

        // Write only direct links. Do not write links to external
        // L2 network.
        // if (type != LinkType.DIRECT_LINK && type != LinkType.TUNNEL) {
        // return;
        // }

        Map<String, Object> rowValues = new HashMap<String, Object>();
        String id = getLinkId(lt);
        rowValues.put(LINK_ID, id);
        rowValues.put(LINK_VALID_TIME, linkInfo.getUnicastValidTime());
        String srcDpid = HexString.toHexString(lt.getSrc());
        rowValues.put(LINK_SRC_SWITCH, srcDpid);
        rowValues.put(LINK_SRC_PORT, lt.getSrcPort());

        if (type == LinkType.DIRECT_LINK)
            rowValues.put(LINK_TYPE, "internal");
        else if (type == LinkType.MULTIHOP_LINK)
            rowValues.put(LINK_TYPE, "external");
        else if (type == LinkType.TUNNEL)
            rowValues.put(LINK_TYPE, "tunnel");
        else
            rowValues.put(LINK_TYPE, "invalid");

        if (linkInfo.linkStpBlocked()) {
            if (log.isTraceEnabled()) {
                log.trace("writeLink, link {}, info {}, srcPortState Blocked",
                          lt, linkInfo);
            }
            rowValues.put(LINK_SRC_PORT_STATE,
                          OFPhysicalPort.OFPortState.OFPPS_STP_BLOCK.getValue());
        } else {
            if (log.isTraceEnabled()) {
                log.trace("writeLink, link {}, info {}, srcPortState {}",
                          new Object[] { lt, linkInfo,
                                        linkInfo.getSrcPortState() });
            }
            rowValues.put(LINK_SRC_PORT_STATE, linkInfo.getSrcPortState());
        }
        String dstDpid = HexString.toHexString(lt.getDst());
        rowValues.put(LINK_DST_SWITCH, dstDpid);
        rowValues.put(LINK_DST_PORT, lt.getDstPort());
        if (linkInfo.linkStpBlocked()) {
            if (log.isTraceEnabled()) {
                log.trace("writeLink, link {}, info {}, dstPortState Blocked",
                          lt, linkInfo);
            }
            rowValues.put(LINK_DST_PORT_STATE,
                          OFPhysicalPort.OFPortState.OFPPS_STP_BLOCK.getValue());
        } else {
            if (log.isTraceEnabled()) {
                log.trace("writeLink, link {}, info {}, dstPortState {}",
                          new Object[] { lt, linkInfo,
                                        linkInfo.getDstPortState() });
            }
            rowValues.put(LINK_DST_PORT_STATE, linkInfo.getDstPortState());
        }
        storageSource.updateRowAsync(LINK_TABLE_NAME, rowValues);
    }

    public Long readLinkValidTime(Link lt) {
        // FIXME: We're not currently using this right now, but if we start
        // to use this again, we probably shouldn't use it in its current
        // form, because it's doing synchronous storage calls. Depending
        // on the context this may still be OK, but if it's being called
        // on the packet in processing thread it should be reworked to
        // use asynchronous storage calls.
        Long validTime = null;
        IResultSet resultSet = null;
        try {
            String[] columns = { LINK_VALID_TIME };
            String id = getLinkId(lt);
            resultSet = storageSource.executeQuery(LINK_TABLE_NAME,
                                                   columns,
                                                   new OperatorPredicate(
                                                                         LINK_ID,
                                                                         OperatorPredicate.Operator.EQ,
                                                                         id),
                                                   null);
            if (resultSet.next())
                                 validTime = resultSet.getLong(LINK_VALID_TIME);
        } finally {
            if (resultSet != null) resultSet.close();
        }
        return validTime;
    }

    /**
     * Removes a link from storage using an asynchronous call.
     * 
     * @param lt
     *            The LinkTuple to delete.
     */
    protected void removeLinkFromStorage(Link lt) {
        String id = getLinkId(lt);
        storageSource.deleteRowAsync(LINK_TABLE_NAME, id);
    }

    @Override
    public void addListener(ILinkDiscoveryListener listener) {
        linkDiscoveryAware.add(listener);
    }

    /**
     * Register a link discovery aware component
     * 
     * @param linkDiscoveryAwareComponent
     */
    public
            void
            addLinkDiscoveryAware(ILinkDiscoveryListener linkDiscoveryAwareComponent) {
        // TODO make this a copy on write set or lock it somehow
        this.linkDiscoveryAware.add(linkDiscoveryAwareComponent);
    }

    /**
     * Deregister a link discovery aware component
     * 
     * @param linkDiscoveryAwareComponent
     */
    public
            void
            removeLinkDiscoveryAware(ILinkDiscoveryListener linkDiscoveryAwareComponent) {
        // TODO make this a copy on write set or lock it somehow
        this.linkDiscoveryAware.remove(linkDiscoveryAwareComponent);
    }

    /**
     * Sets the IStorageSource to use for ITology
     * 
     * @param storageSource
     *            the storage source to use
     */
    public void setStorageSource(IStorageSourceService storageSource) {
        this.storageSource = storageSource;
    }

    /**
     * Gets the storage source for this ITopology
     * 
     * @return The IStorageSource ITopology is writing to
     */
    public IStorageSourceService getStorageSource() {
        return storageSource;
    }

    @Override
    public boolean isCallbackOrderingPrereq(OFType type, String name) {
        return false;
    }

    @Override
    public boolean isCallbackOrderingPostreq(OFType type, String name) {
        return false;
    }

    @Override
    public void rowsModified(String tableName, Set<Object> rowKeys) {

        if (tableName.equals(TOPOLOGY_TABLE_NAME)) {
            readTopologyConfigFromStorage();
            return;
        }

        Map<Long, IOFSwitch> switches = floodlightProvider.getSwitches();
        ArrayList<IOFSwitch> updated_switches = new ArrayList<IOFSwitch>();
        for (Object key : rowKeys) {
            Long swId = new Long(HexString.toLong((String) key));
            if (switches.containsKey(swId)) {
                IOFSwitch sw = switches.get(swId);
                boolean curr_status = sw.hasAttribute(IOFSwitch.SWITCH_IS_CORE_SWITCH);
                boolean new_status = false;
                IResultSet resultSet = null;

                try {
                    resultSet = storageSource.getRow(tableName, key);
                    for (Iterator<IResultSet> it = resultSet.iterator(); it.hasNext();) {
                        // In case of multiple rows, use the status in last row?
                        Map<String, Object> row = it.next().getRow();
                        if (row.containsKey(SWITCH_CONFIG_CORE_SWITCH)) {
                            new_status = ((String) row.get(SWITCH_CONFIG_CORE_SWITCH)).equals("true");
                        }
                    }
                } finally {
                    if (resultSet != null) resultSet.close();
                }

                if (curr_status != new_status) {
                    updated_switches.add(sw);
                }
            } else {
                if (log.isTraceEnabled()) {
                    log.trace("Update for switch which has no entry in switch "
                                      + "list (dpid={}), a delete action.",
                              (String) key);
                }
            }
        }

        for (IOFSwitch sw : updated_switches) {
            // Set SWITCH_IS_CORE_SWITCH to it's inverse value
            if (sw.hasAttribute(IOFSwitch.SWITCH_IS_CORE_SWITCH)) {
                sw.removeAttribute(IOFSwitch.SWITCH_IS_CORE_SWITCH);
                if (log.isTraceEnabled()) {
                    log.trace("SWITCH_IS_CORE_SWITCH set to False for {}",
                              sw);
                }
                updates.add(new LDUpdate(sw.getId(),
                                         SwitchType.BASIC_SWITCH,
                                         UpdateOperation.SWITCH_UPDATED));
            } else {
                sw.setAttribute(IOFSwitch.SWITCH_IS_CORE_SWITCH,
                                new Boolean(true));
                if (log.isTraceEnabled()) {
                    log.trace("SWITCH_IS_CORE_SWITCH set to True for {}", sw);
                }
                updates.add(new LDUpdate(sw.getId(), SwitchType.CORE_SWITCH,
                                         UpdateOperation.SWITCH_UPDATED));
            }
        }
    }

    @Override
    public void rowsDeleted(String tableName, Set<Object> rowKeys) {
        // Ignore delete events, the switch delete will do the
        // right thing on it's own.
        readTopologyConfigFromStorage();
    }

    // IFloodlightModule classes

    @Override
    public Collection<Class<? extends IFloodlightService>>
            getModuleServices() {
        Collection<Class<? extends IFloodlightService>> l = new ArrayList<Class<? extends IFloodlightService>>();
        l.add(ILinkDiscoveryService.class);
        // l.add(ITopologyService.class);
        return l;
    }

    @Override
    public Map<Class<? extends IFloodlightService>, IFloodlightService>
            getServiceImpls() {
        Map<Class<? extends IFloodlightService>, IFloodlightService> m = new HashMap<Class<? extends IFloodlightService>, IFloodlightService>();
        // We are the class that implements the service
        m.put(ILinkDiscoveryService.class, this);
        return m;
    }

    @Override
    public Collection<Class<? extends IFloodlightService>>
            getModuleDependencies() {
        Collection<Class<? extends IFloodlightService>> l = new ArrayList<Class<? extends IFloodlightService>>();
        l.add(IFloodlightProviderService.class);
        l.add(IStorageSourceService.class);
        l.add(IThreadPoolService.class);
        l.add(IRestApiService.class);
        return l;
    }

    @Override
    public
            void
            init(FloodlightModuleContext context)
                                                 throws FloodlightModuleException {
        floodlightProvider = context.getServiceImpl(IFloodlightProviderService.class);
        storageSource = context.getServiceImpl(IStorageSourceService.class);
        threadPool = context.getServiceImpl(IThreadPoolService.class);
        restApi = context.getServiceImpl(IRestApiService.class);

        // read our config options
        Map<String, String> configOptions = context.getConfigParams(this);
        try {
            String histSize = configOptions.get("eventhistorysize");
            if (histSize != null) {
                EVENT_HISTORY_SIZE = Short.parseShort(histSize);
            }
        } catch (NumberFormatException e) {
            log.warn("Error event history size, using default of {} seconds", EVENT_HISTORY_SIZE);
        }
        log.debug("Event history size set to {}", EVENT_HISTORY_SIZE);
        
        // Set the autoportfast feature to false.
        this.autoPortFastFeature = false;

        // We create this here because there is no ordering guarantee
        this.linkDiscoveryAware = new ArrayList<ILinkDiscoveryListener>();
        this.lock = new ReentrantReadWriteLock();
        this.updates = new LinkedBlockingQueue<LDUpdate>();
        this.links = new HashMap<Link, LinkInfo>();
        this.portLinks = new HashMap<NodePortTuple, Set<Link>>();
        this.suppressLinkDiscovery = Collections.synchronizedSet(new HashSet<NodePortTuple>());
        this.portBroadcastDomainLinks = new HashMap<NodePortTuple, Set<Link>>();
        this.switchLinks = new HashMap<Long, Set<Link>>();
        this.quarantineQueue = new LinkedBlockingQueue<NodePortTuple>();
        this.maintenanceQueue = new LinkedBlockingQueue<NodePortTuple>();

        this.evHistTopologySwitch = new EventHistory<EventHistoryTopologySwitch>(EVENT_HISTORY_SIZE);
        this.evHistTopologyLink = new EventHistory<EventHistoryTopologyLink>(EVENT_HISTORY_SIZE);
        this.evHistTopologyCluster = new EventHistory<EventHistoryTopologyCluster>(EVENT_HISTORY_SIZE);
    }

    @Override
    @LogMessageDocs({
                     @LogMessageDoc(level = "ERROR",
                                    message = "No storage source found.",
                                    explanation = "Storage source was not initialized; cannot initialize "
                                                  + "link discovery.",
                                    recommendation = LogMessageDoc.REPORT_CONTROLLER_BUG),
                     @LogMessageDoc(level = "ERROR",
                                    message = "Error in installing listener for "
                                              + "switch config table {table}",
                                    explanation = "Failed to install storage notification for the "
                                                  + "switch config table",
                                    recommendation = LogMessageDoc.REPORT_CONTROLLER_BUG),
                     @LogMessageDoc(level = "ERROR",
                                    message = "No storage source found.",
                                    explanation = "Storage source was not initialized; cannot initialize "
                                                  + "link discovery.",
                                    recommendation = LogMessageDoc.REPORT_CONTROLLER_BUG),
                     @LogMessageDoc(level = "ERROR",
                                    message = "Exception in LLDP send timer.",
                                    explanation = "An unknown error occured while sending LLDP "
                                                  + "messages to switches.",
                                    recommendation = LogMessageDoc.CHECK_SWITCH) })
    public
            void startUp(FloodlightModuleContext context) {
        // Create our storage tables
        if (storageSource == null) {
            log.error("No storage source found.");
            return;
        }

        storageSource.createTable(TOPOLOGY_TABLE_NAME, null);
        storageSource.setTablePrimaryKeyName(TOPOLOGY_TABLE_NAME,
                                             TOPOLOGY_ID);
        readTopologyConfigFromStorage();

        storageSource.createTable(LINK_TABLE_NAME, null);
        storageSource.setTablePrimaryKeyName(LINK_TABLE_NAME, LINK_ID);
        storageSource.deleteMatchingRows(LINK_TABLE_NAME, null);
        // Register for storage updates for the switch table
        try {
            storageSource.addListener(SWITCH_CONFIG_TABLE_NAME, this);
            storageSource.addListener(TOPOLOGY_TABLE_NAME, this);
        } catch (StorageException ex) {
            log.error("Error in installing listener for "
                      + "switch table {}", SWITCH_CONFIG_TABLE_NAME);
        }

        ScheduledExecutorService ses = threadPool.getScheduledExecutor();

        // To be started by the first switch connection
        discoveryTask = new SingletonTask(ses, new Runnable() {
            @Override
            public void run() {
                try {
                    discoverLinks();
                } catch (StorageException e) {
                    log.error("Storage exception in LLDP send timer; "
                              + "terminating process", e);
                    floodlightProvider.terminate();
                } catch (Exception e) {
                    log.error("Exception in LLDP send timer.", e);
                } finally {
                    if (!shuttingDown) {
                        // null role implies HA mode is not enabled.
                        Role role = floodlightProvider.getRole();
                        if (role == null || role == Role.MASTER) {
                            log.trace("Rescheduling discovery task as role = {}",
                                      role);
                            discoveryTask.reschedule(DISCOVERY_TASK_INTERVAL,
                                                     TimeUnit.SECONDS);
                        } else {
                            log.trace("Stopped LLDP rescheduling due to role = {}.",
                                      role);
                        }
                    }
                }
            }
        });

        // null role implies HA mode is not enabled.
        Role role = floodlightProvider.getRole();
        if (role == null || role == Role.MASTER) {
            log.trace("Setup: Rescheduling discovery task. role = {}", role);
            discoveryTask.reschedule(DISCOVERY_TASK_INTERVAL,
                                     TimeUnit.SECONDS);
        } else {
            log.trace("Setup: Not scheduling LLDP as role = {}.", role);
        }

        // Setup the BDDP task. It is invoked whenever switch port tuples
        // are added to the quarantine list.
        bddpTask = new SingletonTask(ses, new QuarantineWorker());
        bddpTask.reschedule(BDDP_TASK_INTERVAL, TimeUnit.MILLISECONDS);

        updatesThread = new Thread(new Runnable() {
            @Override
            public void run() {
                while (true) {
                    try {
                        doUpdatesThread();
                    } catch (InterruptedException e) {
                        return;
                    }
                }
            }
        }, "Topology Updates");
        updatesThread.start();

        // Register for the OpenFlow messages we want to receive
        floodlightProvider.addOFMessageListener(OFType.PACKET_IN, this);
        floodlightProvider.addOFMessageListener(OFType.PORT_STATUS, this);
        // Register for switch updates
        floodlightProvider.addOFSwitchListener(this);
        floodlightProvider.addHAListener(this);
        floodlightProvider.addInfoProvider("summary", this);
        if (restApi != null)
                            restApi.addRestletRoutable(new LinkDiscoveryWebRoutable());
        setControllerTLV();
    }

    // ****************************************************
    // Topology Manager's Event History members and methods
    // ****************************************************

    // Topology Manager event history
    public EventHistory<EventHistoryTopologySwitch> evHistTopologySwitch;
    public EventHistory<EventHistoryTopologyLink> evHistTopologyLink;
    public EventHistory<EventHistoryTopologyCluster> evHistTopologyCluster;
    public EventHistoryTopologySwitch evTopoSwitch;
    public EventHistoryTopologyLink evTopoLink;
    public EventHistoryTopologyCluster evTopoCluster;

    // Switch Added/Deleted
    private void
            evHistTopoSwitch(IOFSwitch sw, EvAction actn, String reason) {
        if (evTopoSwitch == null) {
            evTopoSwitch = new EventHistoryTopologySwitch();
        }
        evTopoSwitch.dpid = sw.getId();
        if ((SocketAddress.class.isInstance(sw.getInetAddress()))) {
            evTopoSwitch.ipv4Addr = IPv4.toIPv4Address(((InetSocketAddress) (sw.getInetAddress())).getAddress()
                                                                                                  .getAddress());
            evTopoSwitch.l4Port = ((InetSocketAddress) (sw.getInetAddress())).getPort();
        } else {
            evTopoSwitch.ipv4Addr = 0;
            evTopoSwitch.l4Port = 0;
        }
        evTopoSwitch.reason = reason;
        evTopoSwitch = evHistTopologySwitch.put(evTopoSwitch, actn);
    }

    private void evHistTopoLink(long srcDpid, long dstDpid, short srcPort,
                                short dstPort, int srcPortState,
                                int dstPortState,
                                ILinkDiscovery.LinkType linkType,
                                EvAction actn, String reason) {
        if (evTopoLink == null) {
            evTopoLink = new EventHistoryTopologyLink();
        }
        evTopoLink.srcSwDpid = srcDpid;
        evTopoLink.dstSwDpid = dstDpid;
        evTopoLink.srcSwport = srcPort & 0xffff;
        evTopoLink.dstSwport = dstPort & 0xffff;
        evTopoLink.srcPortState = srcPortState;
        evTopoLink.dstPortState = dstPortState;
        evTopoLink.reason = reason;
        switch (linkType) {
            case DIRECT_LINK:
                evTopoLink.linkType = "DIRECT_LINK";
                break;
            case MULTIHOP_LINK:
                evTopoLink.linkType = "MULTIHOP_LINK";
                break;
            case TUNNEL:
                evTopoLink.linkType = "TUNNEL";
                break;
            case INVALID_LINK:
            default:
                evTopoLink.linkType = "Unknown";
                break;
        }
        evTopoLink = evHistTopologyLink.put(evTopoLink, actn);
    }

    public void evHistTopoCluster(long dpid, long clusterIdOld,
                                  long clusterIdNew, EvAction action,
                                  String reason) {
        if (evTopoCluster == null) {
            evTopoCluster = new EventHistoryTopologyCluster();
        }
        evTopoCluster.dpid = dpid;
        evTopoCluster.clusterIdOld = clusterIdOld;
        evTopoCluster.clusterIdNew = clusterIdNew;
        evTopoCluster.reason = reason;
        evTopoCluster = evHistTopologyCluster.put(evTopoCluster, action);
    }

    @Override
    public Map<String, Object> getInfo(String type) {
        if (!"summary".equals(type)) return null;

        Map<String, Object> info = new HashMap<String, Object>();

        int num_links = 0;
        for (Set<Link> links : switchLinks.values())
            num_links += links.size();
        info.put("# inter-switch links", num_links / 2);

        return info;
    }

    // IHARoleListener
    @Override
    public void roleChanged(Role oldRole, Role newRole) {
        switch (newRole) {
            case MASTER:
                if (oldRole == Role.SLAVE) {
                    if (log.isTraceEnabled()) {
                        log.trace("Sending LLDPs "
                                  + "to HA change from SLAVE->MASTER");
                    }
                    clearAllLinks();
                    readTopologyConfigFromStorage();
                    log.debug("Role Change to Master: Rescheduling discovery task.");
                    discoveryTask.reschedule(1, TimeUnit.MICROSECONDS);
                }
                break;
            case SLAVE:
                if (log.isTraceEnabled()) {
                    log.trace("Clearing links due to "
                              + "HA change to SLAVE");
                }
                switchLinks.clear();
                links.clear();
                portLinks.clear();
                portBroadcastDomainLinks.clear();
                discoverOnAllPorts();
                break;
            default:
                break;
        }
    }

    @Override
    public
            void
            controllerNodeIPsChanged(Map<String, String> curControllerNodeIPs,
                                     Map<String, String> addedControllerNodeIPs,
                                     Map<String, String> removedControllerNodeIPs) {
        // ignore
    }

    public boolean isAutoPortFastFeature() {
        return autoPortFastFeature;
    }

    public void setAutoPortFastFeature(boolean autoPortFastFeature) {
        this.autoPortFastFeature = autoPortFastFeature;
    }

    public void readTopologyConfigFromStorage() {
        IResultSet topologyResult = storageSource.executeQuery(TOPOLOGY_TABLE_NAME,
                                                               null, null,
                                                               null);

        if (topologyResult.next()) {
            boolean apf = topologyResult.getBoolean(TOPOLOGY_AUTOPORTFAST);
            autoPortFastFeature = apf;
        } else {
            this.autoPortFastFeature = AUTOPORTFAST_DEFAULT;
        }

        if (autoPortFastFeature)
            log.info("Setting autoportfast feature to ON");
        else
            log.info("Setting autoportfast feature to OFF");
    }
}<|MERGE_RESOLUTION|>--- conflicted
+++ resolved
@@ -599,17 +599,10 @@
      * @param port
      * @return
      */
-<<<<<<< HEAD
     protected List<OFAction> getDiscoveryActions (IOFSwitch sw, OFPhysicalPort port){
         // set actions
         List<OFAction> actions = new ArrayList<OFAction>();
         actions.add(new OFActionOutput(port.getPortNumber(), (short) 0));
-=======
-    protected List<OFAction> getDiscoveryActions (short port){
-        // set actions
-        List<OFAction> actions = new ArrayList<OFAction>();
-        actions.add(new OFActionOutput(port, (short) 0));
->>>>>>> e57a4183
         return actions;
     }
 
@@ -738,11 +731,7 @@
         po.setBufferId(OFPacketOut.BUFFER_ID_NONE);
         po.setInPort(OFPort.OFPP_NONE);
 
-<<<<<<< HEAD
         List<OFAction> actions = getDiscoveryActions(iofSwitch, ofpPort);
-=======
-        List<OFAction> actions = getDiscoveryActions(port);
->>>>>>> e57a4183
         po.setActions(actions);
         po.setActionsLength(getDiscoveryActionsLength(iofSwitch, ofpPort));
 
