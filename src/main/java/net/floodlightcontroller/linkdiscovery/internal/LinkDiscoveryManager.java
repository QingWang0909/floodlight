/**
 *    Copyright 2011, Big Switch Networks, Inc.
 *    Originally created by David Erickson, Stanford University
 *
 *    Licensed under the Apache License, Version 2.0 (the "License"); you may
 *    not use this file except in compliance with the License. You may obtain
 *    a copy of the License at
 *
 *         http://www.apache.org/licenses/LICENSE-2.0
 *
 *    Unless required by applicable law or agreed to in writing, software
 *    distributed under the License is distributed on an "AS IS" BASIS, WITHOUT
 *    WARRANTIES OR CONDITIONS OF ANY KIND, either express or implied. See the
 *    License for the specific language governing permissions and limitations
 *    under the License.
 **/

package net.floodlightcontroller.linkdiscovery.internal;

import java.io.IOException;
import java.net.InetAddress;
import java.net.InetSocketAddress;
import java.net.NetworkInterface;
import java.net.SocketAddress;
import java.nio.ByteBuffer;
import java.util.ArrayList;
import java.util.Collection;
import java.util.Collections;
import java.util.HashMap;
import java.util.HashSet;
import java.util.Iterator;
import java.util.List;
import java.util.Map;
import java.util.Map.Entry;
import java.util.Set;
import java.util.concurrent.BlockingQueue;
import java.util.concurrent.LinkedBlockingQueue;
import java.util.concurrent.ScheduledExecutorService;
import java.util.concurrent.TimeUnit;
import java.util.concurrent.locks.ReentrantReadWriteLock;

import net.floodlightcontroller.core.FloodlightContext;
import net.floodlightcontroller.core.IFloodlightProviderService;
import net.floodlightcontroller.core.IFloodlightProviderService.Role;
import net.floodlightcontroller.core.IHAListener;
import net.floodlightcontroller.core.IInfoProvider;
import net.floodlightcontroller.core.IOFMessageListener;
import net.floodlightcontroller.core.IOFSwitch;
import net.floodlightcontroller.core.IOFSwitchListener;
import net.floodlightcontroller.core.module.FloodlightModuleContext;
import net.floodlightcontroller.core.module.FloodlightModuleException;
import net.floodlightcontroller.core.module.IFloodlightModule;
import net.floodlightcontroller.core.module.IFloodlightService;
import net.floodlightcontroller.core.util.SingletonTask;
import net.floodlightcontroller.linkdiscovery.ILinkDiscovery;
import net.floodlightcontroller.linkdiscovery.ILinkDiscovery.LinkType;
import net.floodlightcontroller.linkdiscovery.ILinkDiscovery.SwitchType;
import net.floodlightcontroller.linkdiscovery.ILinkDiscovery.LDUpdate;
import net.floodlightcontroller.linkdiscovery.ILinkDiscovery.UpdateOperation;
import net.floodlightcontroller.linkdiscovery.ILinkDiscoveryListener;
import net.floodlightcontroller.linkdiscovery.ILinkDiscoveryService;
import net.floodlightcontroller.linkdiscovery.LinkInfo;
import net.floodlightcontroller.packet.BDDP;
import net.floodlightcontroller.packet.Ethernet;
import net.floodlightcontroller.packet.IPv4;
import net.floodlightcontroller.packet.LLDP;
import net.floodlightcontroller.packet.LLDPTLV;
import net.floodlightcontroller.routing.Link;
import net.floodlightcontroller.storage.IResultSet;
import net.floodlightcontroller.storage.IStorageSourceService;
import net.floodlightcontroller.storage.IStorageSourceListener;
import net.floodlightcontroller.storage.OperatorPredicate;
import net.floodlightcontroller.storage.StorageException;
import net.floodlightcontroller.threadpool.IThreadPoolService;
import net.floodlightcontroller.topology.NodePortTuple;
import net.floodlightcontroller.util.EventHistory;
import net.floodlightcontroller.util.EventHistory.EvAction;

import org.openflow.protocol.OFMessage;
import org.openflow.protocol.OFPacketIn;
import org.openflow.protocol.OFPacketOut;
import org.openflow.protocol.OFPhysicalPort;
import org.openflow.protocol.OFPhysicalPort.OFPortConfig;
import org.openflow.protocol.OFPhysicalPort.OFPortState;
import org.openflow.protocol.OFPort;
import org.openflow.protocol.OFPortStatus;
import org.openflow.protocol.OFPortStatus.OFPortReason;
import org.openflow.protocol.OFType;
import org.openflow.protocol.action.OFAction;
import org.openflow.protocol.action.OFActionOutput;
import org.openflow.util.HexString;
import org.slf4j.Logger;
import org.slf4j.LoggerFactory;

/**
 * This class sends out LLDP messages containing the sending switch's datapath
 * id as well as the outgoing port number.  Received LLrescDP messages that
 * match a known switch cause a new LinkTuple to be created according to the
 * invariant rules listed below.  This new LinkTuple is also passed to routing
 * if it exists to trigger updates.
 *
 * This class also handles removing links that are associated to switch ports
 * that go down, and switches that are disconnected.
 *
 * Invariants:
 *  -portLinks and switchLinks will not contain empty Sets outside of
 *   critical sections
 *  -portLinks contains LinkTuples where one of the src or dst
 *   SwitchPortTuple matches the map key
 *  -switchLinks contains LinkTuples where one of the src or dst
 *   SwitchPortTuple's id matches the switch id
 *  -Each LinkTuple will be indexed into switchLinks for both
 *   src.id and dst.id, and portLinks for each src and dst
 *  -The updates queue is only added to from within a held write lock
 */
public class LinkDiscoveryManager
implements IOFMessageListener, IOFSwitchListener, 
IStorageSourceListener, ILinkDiscoveryService,
IFloodlightModule, IInfoProvider, IHAListener {
    protected static Logger log = LoggerFactory.getLogger(LinkDiscoveryManager.class);

    // Names of table/fields for links in the storage API
    private static final String LINK_TABLE_NAME = "controller_link";
    private static final String LINK_ID = "id";
    private static final String LINK_SRC_SWITCH = "src_switch_id";
    private static final String LINK_SRC_PORT = "src_port";
    private static final String LINK_SRC_PORT_STATE = "src_port_state";
    private static final String LINK_DST_SWITCH = "dst_switch_id";
    private static final String LINK_DST_PORT = "dst_port";
    private static final String LINK_DST_PORT_STATE = "dst_port_state";
    private static final String LINK_VALID_TIME = "valid_time";
    private static final String LINK_TYPE = "link_type";

    private static final String SWITCH_CONFIG_TABLE_NAME = "controller_switchconfig";
    private static final String SWITCH_CONFIG_CORE_SWITCH = "core_switch";

    protected IFloodlightProviderService floodlightProvider;
    protected IStorageSourceService storageSource;
    protected IThreadPoolService threadPool;


    private static final byte[] LLDP_STANDARD_DST_MAC_STRING = 
            HexString.fromHexString("01:80:c2:00:00:0e");
    private static final long LINK_LOCAL_MASK  = 0xfffffffffff0L;
    private static final long LINK_LOCAL_VALUE = 0x0180c2000000L;

    // BigSwitch OUI is 5C:16:C7, so 5D:16:C7 is the multicast version
    // private static final String LLDP_BSN_DST_MAC_STRING = "5d:16:c7:00:00:01";
    private static final String LLDP_BSN_DST_MAC_STRING = "ff:ff:ff:ff:ff:ff";


    // Direction TLVs are used to indicate if the LLDPs were sent 
    // periodically or in response to a recieved LLDP
    private static final byte TLV_DIRECTION_TYPE = 0x73;
    private static final short TLV_DIRECTION_LENGTH = 1;  // 1 byte
    private static final byte TLV_DIRECTION_VALUE_FORWARD[] = {0x01};
    private static final byte TLV_DIRECTION_VALUE_REVERSE[] = {0x02};
    private static final LLDPTLV forwardTLV 
    = new LLDPTLV().
    setType((byte)TLV_DIRECTION_TYPE).
    setLength((short)TLV_DIRECTION_LENGTH).
    setValue(TLV_DIRECTION_VALUE_FORWARD);

    private static final LLDPTLV reverseTLV 
    = new LLDPTLV().
    setType((byte)TLV_DIRECTION_TYPE).
    setLength((short)TLV_DIRECTION_LENGTH).
    setValue(TLV_DIRECTION_VALUE_REVERSE);

    protected SingletonTask discoveryTask;
    protected final int DISCOVERY_TASK_INTERVAL = 1; 
    protected final int LINK_TIMEOUT = 35; // timeout as part of LLDP process.
    protected final int LLDP_TO_ALL_INTERVAL = 15 ; //15 seconds.
    protected long lldpClock = 0;

    // This value is intentionally kept higher than LLDP_TO_ALL_INTERVAL.
    // If we want to identify link failures faster, we could decrease this
    // value to a small number, say 1 or 2 sec.
    protected final int LLDP_TO_KNOWN_INTERVAL= 20; // LLDP frequency for known links

    protected LLDPTLV controllerTLV;
    protected ReentrantReadWriteLock lock;
    int lldpTimeCount = 0;

    /**
     * Map from link to the most recent time it was verified functioning
     */
    protected Map<Link, LinkInfo> links;

    /**
     * Map from switch id to a set of all links with it as an endpoint
     */
    protected Map<Long, Set<Link>> switchLinks;

    /**
     * Map from a id:port to the set of links containing it as an endpoint
     */
    protected Map<NodePortTuple, Set<Link>> portLinks;
    protected Set<NodePortTuple> suppressLLDPs;

    /**
     * Set of link tuples over which multicast LLDPs are received
     * and unicast LLDPs are not received.
     */
    protected Map<NodePortTuple, Set<Link>> portBroadcastDomainLinks;

    protected volatile boolean shuttingDown = false;

    /* topology aware components are called in the order they were added to the
     * the array */
    protected ArrayList<ILinkDiscoveryListener> linkDiscoveryAware;
    protected BlockingQueue<LDUpdate> updates;
    protected Thread updatesThread;

    protected Role currentRole;

    /** 
     * Get the LLDP sending period in seconds.
     * @return LLDP sending period in seconds.
     */
    public int getLldpFrequency() {
        return LLDP_TO_KNOWN_INTERVAL;
    }

    /**
     * Get the LLDP timeout value in seconds
     * @return LLDP timeout value in seconds
     */
    public int getLldpTimeout() {
        return LINK_TIMEOUT;
    }

    public Map<NodePortTuple, Set<Link>> getPortLinks() {
        return portLinks;
    }

    public Set<NodePortTuple> getSuppressLLDPsInfo() {
        return suppressLLDPs;
    }

    /**
     * Add a switch port to the suppressed LLDP list.
     * Remove any known links on the switch port.
     */
    public void AddToSuppressLLDPs(long sw, short port)
    {
        NodePortTuple npt = new NodePortTuple(sw, port);
        this.suppressLLDPs.add(npt);
        deleteLinksOnPort(npt, "LLDP suppressed.");
    }

    /**
     * Remove a switch port from the suppressed LLDP list.
     * Discover links on that switchport.
     */
    public void RemoveFromSuppressLLDPs(long sw, short port) 
    {
        NodePortTuple npt = new NodePortTuple(sw, port);
        this.suppressLLDPs.remove(npt);
        discover(npt);
    }

    public boolean isShuttingDown() {
        return shuttingDown;
    }

    public ILinkDiscovery.LinkType getLinkType(Link lt, LinkInfo info) {
        if (info.getUnicastValidTime() != null) {
            return ILinkDiscovery.LinkType.DIRECT_LINK;
        } else if (info.getMulticastValidTime() != null) {
            return ILinkDiscovery.LinkType.MULTIHOP_LINK;
        }
        return ILinkDiscovery.LinkType.INVALID_LINK;
    }

    private void doUpdatesThread() throws InterruptedException {
        do {
            LDUpdate update = updates.take();

            if (linkDiscoveryAware != null) {
                if (log.isTraceEnabled()) {
                    log.trace("Dispatching link discovery update {} {} {} {} {} for {}",
                              new Object[]{update.getOperation(),
                                           HexString.toHexString(update.getSrc()), update.getSrcPort(),
                                           HexString.toHexString(update.getDst()), update.getDstPort(),
                                           linkDiscoveryAware});
                }
                try {
                for (ILinkDiscoveryListener lda : linkDiscoveryAware) { // order maintained
                    lda.linkDiscoveryUpdate(update);
                    }
                }
                catch (Exception e) {
                    log.error("Error in link discovery updates loop", e);
                }
            }
        } while (updates.peek() != null);
    }

    private boolean isLLDPSuppressed(long sw, short portNumber) {
        return this.suppressLLDPs.contains(new NodePortTuple(sw, portNumber));
    }

    protected void discoverLinks() {

        // timeout known links.
        timeoutLinks();

        //increment LLDP clock
        lldpClock = (lldpClock + 1)% LLDP_TO_ALL_INTERVAL;

        if (lldpClock == 0) {
            discoverOnAllPorts();
            return;
        } else {
            discoverOnKnownLinkPorts();
        }
    }

    /** 
     * Send LLDP and BDDP on known 
     */
    protected void discoverOnKnownLinkPorts() {
        // Copy the port set.
        Set<NodePortTuple> nptSet = new HashSet<NodePortTuple>();
        nptSet.addAll(portLinks.keySet());

        // Send LLDP from each of them.
        for(NodePortTuple npt: nptSet) {
            discover(npt);
        }
    }

    protected void discover(NodePortTuple npt) {
        discover(npt.getNodeId(), npt.getPortId());
    }

    protected void discover(long sw, short port) {
        // Send standard lldp first
        sendDiscoveryMessage(sw, port, true, false);
        // Then send the bddp following that.
        sendDiscoveryMessage(sw, port, false, false);
    }

    /**
     * Send link discovery message out of a given switch port.
     * The discovery message may be a standard LLDP or a modified
     * LLDP, where the dst mac address is set to :ff.  
     * 
     * TODO: The modified LLDP will updated in the future and may
     * use a different eth-type.
     * @param sw
     * @param port
     * @param isStandard   indicates standard or modified LLDP
     * @param isReverse    indicates whether the LLDP was sent as a response
     */
    protected void sendDiscoveryMessage(long sw, short port,
                             boolean isStandard,
                             boolean isReverse) {

        IOFSwitch iofSwitch = floodlightProvider.getSwitches().get(sw);
        OFPhysicalPort ofpPort = iofSwitch.getPort(port);

        if (isLLDPSuppressed(sw, port)) {
            /* Dont send LLDPs out of this port as suppressLLDPs set
             * 
             */
            return;
        }

        if (log.isTraceEnabled()) {
            log.trace("Sending LLDP packet out of swich: {}, port: {}",
                      sw, port);
        }
        LLDP lldp;

        Ethernet ethernet;

        if (isStandard) {
            ethernet = new Ethernet()
            .setSourceMACAddress(ofpPort.getHardwareAddress())
            .setDestinationMACAddress(LLDP_STANDARD_DST_MAC_STRING)
            .setEtherType(Ethernet.TYPE_LLDP);
            lldp = new LLDP();
        } else {
            ethernet = new Ethernet()
            .setSourceMACAddress(ofpPort.getHardwareAddress())
            .setDestinationMACAddress(LLDP_BSN_DST_MAC_STRING)
            .setEtherType(Ethernet.TYPE_BDDP);
            lldp = new BDDP();
        }
        // using "nearest customer bridge" MAC address for broadest possible propagation
        // through provider and TPMR bridges (see IEEE 802.1AB-2009 and 802.1Q-2011),
        // in particular the Linux bridge which behaves mostly like a provider bridge


        ethernet.setPayload(lldp);
        byte[] chassisId = new byte[] {4, 0, 0, 0, 0, 0, 0}; // filled in later
        byte[] portId = new byte[] {2, 0, 0}; // filled in later
        byte[] ttlValue = new byte[] {0, 0x78};
        lldp.setChassisId(new LLDPTLV().setType((byte) 1).setLength((short) chassisId.length).setValue(chassisId));
        lldp.setPortId(new LLDPTLV().setType((byte) 2).setLength((short) portId.length).setValue(portId));
        lldp.setTtl(new LLDPTLV().setType((byte) 3).setLength((short) ttlValue.length).setValue(ttlValue));

        // OpenFlow OUI - 00-26-E1
        byte[] dpidTLVValue = new byte[] {0x0, 0x26, (byte) 0xe1, 0, 0, 0, 0, 0, 0, 0, 0, 0};
        LLDPTLV dpidTLV = new LLDPTLV().setType((byte) 127).setLength((short) dpidTLVValue.length).setValue(dpidTLVValue);
        lldp.getOptionalTLVList().add(dpidTLV);

        // Add the controller identifier to the TLV value.
        lldp.getOptionalTLVList().add(controllerTLV);
        if (isReverse) {
            lldp.getOptionalTLVList().add(reverseTLV);
        }else {
            lldp.getOptionalTLVList().add(forwardTLV);
        }

        byte[] dpidArray = new byte[8];
        ByteBuffer dpidBB = ByteBuffer.wrap(dpidArray);
        ByteBuffer portBB = ByteBuffer.wrap(portId, 1, 2);


        Long dpid = sw;
        dpidBB.putLong(dpid);

        // set the ethernet source mac to last 6 bytes of dpid
        System.arraycopy(dpidArray, 2, ethernet.getSourceMACAddress(), 0, 6);
        // set the chassis id's value to last 6 bytes of dpid
        System.arraycopy(dpidArray, 2, chassisId, 1, 6);
        // set the optional tlv to the full dpid
        System.arraycopy(dpidArray, 0, dpidTLVValue, 4, 8);

        if (port == OFPort.OFPP_LOCAL.getValue())
            return;

        // set the portId to the outgoing port
        portBB.putShort(port);
        if (log.isTraceEnabled()) {
            log.trace("Sending LLDP out of interface: {}/{}",
                      HexString.toHexString(sw), port);
        }

        // serialize and wrap in a packet out
        byte[] data = ethernet.serialize();
        OFPacketOut po = (OFPacketOut) floodlightProvider.getOFMessageFactory().getMessage(OFType.PACKET_OUT);
        po.setBufferId(OFPacketOut.BUFFER_ID_NONE);
        po.setInPort(OFPort.OFPP_NONE);

        // set actions
        List<OFAction> actions = new ArrayList<OFAction>();
        actions.add(new OFActionOutput(port, (short) 0));
        po.setActions(actions);
        po.setActionsLength((short) OFActionOutput.MINIMUM_LENGTH);

        // set data
        po.setLengthU(OFPacketOut.MINIMUM_LENGTH + po.getActionsLength() + data.length);
        po.setPacketData(data);

        // send
        try {
            iofSwitch.write(po, null);
            iofSwitch.flush();
        } catch (IOException e) {
            log.error("Failure sending LLDP out port {} on switch {}",
                      new Object[]{ port, HexString.toHexString(sw) }, e);
        }

    }

    /**
     * Send LLDPs to all switch-ports
     */
    protected void discoverOnAllPorts() {
        if (log.isTraceEnabled()) {
            log.trace("Sending LLDP packets out of all the enabled ports on switch {}");
        }
        Set<Long> switches = floodlightProvider.getSwitches().keySet();
        // Send standard LLDPs
        for (long sw: switches) {
            IOFSwitch iofSwitch = floodlightProvider.getSwitches().get(sw);
            if (iofSwitch.getEnabledPorts() != null) {
                for (OFPhysicalPort p : iofSwitch.getEnabledPorts()) {
                    // sends only forward LLDPs and BDDPs
                    sendDiscoveryMessage(sw, p.getPortNumber(), true, false);
                }
            }
        }

        for (long sw: switches) {
            IOFSwitch iofSwitch = floodlightProvider.getSwitches().get(sw);
            if (iofSwitch.getEnabledPorts() != null) {
                for (OFPhysicalPort p : iofSwitch.getEnabledPorts()) {
                    // sends only forward LLDPs and BDDPs
                    sendDiscoveryMessage(sw, p.getPortNumber(), false, false);
                }
            }
        }
    }

    protected void setControllerTLV() {
        //Setting the controllerTLVValue based on current nano time,
        //controller's IP address, and the network interface object hash
        //the corresponding IP address.

        final int prime = 7867;
        InetAddress localIPAddress = null;
        NetworkInterface localInterface = null;

        byte[] controllerTLVValue = new byte[] {0, 0, 0, 0, 0, 0, 0, 0};  // 8 byte value.
        ByteBuffer bb = ByteBuffer.allocate(10);

        try{
            localIPAddress = java.net.InetAddress.getLocalHost();
            localInterface = NetworkInterface.getByInetAddress(localIPAddress);
        } catch (Exception e) {
            e.printStackTrace();
        }

        long result = System.nanoTime();
        if (localIPAddress != null)
            result = result * prime + IPv4.toIPv4Address(localIPAddress.getHostAddress());
        if (localInterface != null)
            result = result * prime + localInterface.hashCode();
        // set the first 4 bits to 0.
        result = result & (0x0fffffffffffffffL);

        bb.putLong(result);

        bb.rewind();
        bb.get(controllerTLVValue, 0, 8);

        this.controllerTLV = new LLDPTLV().setType((byte) 0x0c).setLength((short) controllerTLVValue.length).setValue(controllerTLVValue);
    }



    @Override
    public String getName() {
        return "linkdiscovery";
    }

    @Override
    public Command receive(IOFSwitch sw, OFMessage msg, FloodlightContext cntx) {
        switch (msg.getType()) {
            case PACKET_IN:
                return this.handlePacketIn(sw.getId(), (OFPacketIn) msg, cntx);
            case PORT_STATUS:
                return this.handlePortStatus(sw.getId(), (OFPortStatus) msg);
        }

        log.error("Received an unexpected message {} from switch {}", msg, sw);
        return Command.CONTINUE;
    }

    private Command handleLldp(LLDP lldp, long sw, OFPacketIn pi, boolean isStandard, FloodlightContext cntx) {
        // If LLDP is suppressed on this port, ignore received packet as well
        IOFSwitch iofSwitch = floodlightProvider.getSwitches().get(sw);
        if (iofSwitch == null) {
            log.warn("LLDP received on switch {} that is not known to controller.",
                     HexString.toHexString(sw));
        }

        if (isLLDPSuppressed(sw, pi.getInPort()))
            return Command.STOP;

        // If this is a malformed LLDP, or not from us, exit
        if (lldp.getPortId() == null || lldp.getPortId().getLength() != 3)
            return Command.CONTINUE;

        long myId = ByteBuffer.wrap(controllerTLV.getValue()).getLong();
        long otherId = 0;
        boolean myLLDP = false;
        Boolean isReverse = null;

        ByteBuffer portBB = ByteBuffer.wrap(lldp.getPortId().getValue());
        portBB.position(1);

        Short remotePort = portBB.getShort();
        IOFSwitch remoteSwitch = null;

        // Verify this LLDP packet matches what we're looking for
        for (LLDPTLV lldptlv : lldp.getOptionalTLVList()) {
            if (lldptlv.getType() == 127 && lldptlv.getLength() == 12 &&
                    lldptlv.getValue()[0] == 0x0 && lldptlv.getValue()[1] == 0x26 &&
                    lldptlv.getValue()[2] == (byte)0xe1 && lldptlv.getValue()[3] == 0x0) {
                ByteBuffer dpidBB = ByteBuffer.wrap(lldptlv.getValue());
                remoteSwitch = floodlightProvider.getSwitches().get(dpidBB.getLong(4));
            } else if (lldptlv.getType() == 12 && lldptlv.getLength() == 8){
                otherId = ByteBuffer.wrap(lldptlv.getValue()).getLong();
                if (myId == otherId)
                    myLLDP = true;
            } else if (lldptlv.getType() == TLV_DIRECTION_TYPE &&
                    lldptlv.getLength() == TLV_DIRECTION_LENGTH) {
                if (lldptlv.getValue()[0] == TLV_DIRECTION_VALUE_FORWARD[0])
                    isReverse = false;
                else if (lldptlv.getValue()[0] == TLV_DIRECTION_VALUE_REVERSE[0])
                    isReverse = true;
            }
        }

        if (myLLDP == false) {
            // This is not the LLDP sent by this controller.
            // If the LLDP message has multicast bit set, then we need to broadcast
            // the packet as a regular packet.
            if (isStandard) {
                if (log.isTraceEnabled()) {
                    log.trace("Getting standard LLDP from a different controller and quelching it.");
                }
                return Command.STOP;
            }
            else if (myId < otherId)  {
                if (log.isTraceEnabled()) {
                    log.trace("Getting BDDP packets from a different controller" +
                            "and letting it go through normal processing chain.");
                }
                return Command.CONTINUE;
            }
        }


        if (remoteSwitch == null) {
            // Ignore LLDPs not generated by Floodlight, or from a switch that has recently
            // disconnected, or from a switch connected to another Floodlight instance
            if (log.isTraceEnabled()) {
                log.trace("Received LLDP from remote switch not connected to the controller");
            }
            return Command.STOP;
        }

        if (!remoteSwitch.portEnabled(remotePort)) {
            if (log.isTraceEnabled()) {
                log.trace("Ignoring link with disabled source port: switch {} port {}", remoteSwitch, remotePort);
            }
            return Command.STOP;
        }
        if (suppressLLDPs.contains(new NodePortTuple(remoteSwitch.getId(), 
                                                     remotePort))) {
            if (log.isTraceEnabled()) {
                log.trace("Ignoring link with suppressed src port: switch {} port {}",
                      remoteSwitch, remotePort);
            }
            return Command.STOP;
        }
        if (!iofSwitch.portEnabled(pi.getInPort())) {
            if (log.isTraceEnabled()) {
                log.trace("Ignoring link with disabled dest port: switch {} port {}", sw, pi.getInPort());
            }
            return Command.STOP;
        }

        OFPhysicalPort physicalPort = remoteSwitch.getPort(remotePort);
        int srcPortState = (physicalPort != null) ? physicalPort.getState() : 0;
        physicalPort = iofSwitch.getPort(pi.getInPort());
        int dstPortState = (physicalPort != null) ? physicalPort.getState() : 0;

        // Store the time of update to this link, and push it out to routingEngine
        Link lt = new Link(remoteSwitch.getId(), remotePort, iofSwitch.getId(), pi.getInPort());


        Long lastLldpTime = null;
        Long lastBddpTime = null;

        Long firstSeenTime = System.currentTimeMillis();

        if (isStandard)
            lastLldpTime = System.currentTimeMillis();
        else
            lastBddpTime = System.currentTimeMillis();

        LinkInfo newLinkInfo =
                new LinkInfo(firstSeenTime, lastLldpTime, lastBddpTime,
                             srcPortState, dstPortState);

        addOrUpdateLink(lt, newLinkInfo);

        // Check if reverse link exists. 
        // If it doesn't exist and if the forward link was seen 
        // first seen within a small interval, send probe on the 
        // reverse link.

        newLinkInfo = links.get(lt);
        if (newLinkInfo != null && isReverse == false) {
            Link reverseLink = new Link(lt.getDst(), lt.getDstPort(),
                                        lt.getSrc(), lt.getSrcPort());
            LinkInfo reverseInfo = links.get(reverseLink);
            if (reverseInfo == null) {
                // the reverse link does not exist.
                if (newLinkInfo.getFirstSeenTime() > System.currentTimeMillis() - LINK_TIMEOUT) {
                    this.sendDiscoveryMessage(lt.getDst(), lt.getDstPort(), isStandard, true);
                }
            }
        }

        // Consume this message
        return Command.STOP;
    }

    protected Command handlePacketIn(long sw, OFPacketIn pi,
                                     FloodlightContext cntx) {
        Ethernet eth = 
                IFloodlightProviderService.bcStore.get(cntx, 
                                                       IFloodlightProviderService.CONTEXT_PI_PAYLOAD);

        if(eth.getEtherType() == Ethernet.TYPE_BDDP) {
            return handleLldp((LLDP) eth.getPayload(), sw, pi, false, cntx);
        } else if (eth.getEtherType() == Ethernet.TYPE_LLDP)  {
            return handleLldp((LLDP) eth.getPayload(), sw, pi, true, cntx);
        } else if (eth.getEtherType() < 1500) {
            long destMac = eth.getDestinationMAC().toLong();
            if ((destMac & LINK_LOCAL_MASK) == LINK_LOCAL_VALUE){
                if (log.isTraceEnabled()) {
                    log.trace("Ignoring packet addressed to 802.1D/Q " +
                            "reserved address.");
                }
                return Command.STOP;
            }
        }
        return Command.CONTINUE;
    }

    @Override
    public LinkType getLinkType(LinkInfo info) {

        if (info.getUnicastValidTime() != null)
            return LinkType.DIRECT_LINK;
        else if (info.getMulticastValidTime() != null)
            return LinkType.MULTIHOP_LINK;

        return LinkType.INVALID_LINK;
    }

    protected boolean addOrUpdateLink(Link lt, LinkInfo newInfo) {

        NodePortTuple srcNpt, dstNpt;
        boolean linkChanged = false;

        lock.writeLock().lock();
        try {
            // put the new info.  if an old info exists, it will be returned.
            LinkInfo oldInfo = links.put(lt, newInfo);
            if (oldInfo != null &&
                    oldInfo.getFirstSeenTime() < newInfo.getFirstSeenTime())
                newInfo.setFirstSeenTime(oldInfo.getFirstSeenTime());

            if (log.isTraceEnabled()) {
                log.trace("addOrUpdateLink: {} {}", 
                          lt, 
                          (newInfo.getMulticastValidTime()!=null) ? "multicast" : "unicast");
            }

            UpdateOperation updateOperation = null;
            linkChanged = false;

            srcNpt = new NodePortTuple(lt.getSrc(), lt.getSrcPort());
            dstNpt = new NodePortTuple(lt.getDst(), lt.getDstPort());

            if (oldInfo == null) {
                // index it by switch source
                if (!switchLinks.containsKey(lt.getSrc()))
                    switchLinks.put(lt.getSrc(), new HashSet<Link>());
                switchLinks.get(lt.getSrc()).add(lt);

                // index it by switch dest
                if (!switchLinks.containsKey(lt.getDst()))
                    switchLinks.put(lt.getDst(), new HashSet<Link>());
                switchLinks.get(lt.getDst()).add(lt);

                // index both ends by switch:port
                if (!portLinks.containsKey(lt.getSrc()))
                    portLinks.put(srcNpt, new HashSet<Link>());
                portLinks.get(srcNpt).add(lt);

                if (!portLinks.containsKey(lt.getDst()))
                    portLinks.put(dstNpt, new HashSet<Link>());
                portLinks.get(dstNpt).add(lt);

                // Add to portNOFLinks if the unicast valid time is null
                if (newInfo.getUnicastValidTime() == null)
                    addLinkToBroadcastDomain(lt);

                writeLink(lt, newInfo);
                updateOperation = UpdateOperation.ADD_OR_UPDATE;
                linkChanged = true;

                // Add to event history
                evHistTopoLink(lt.getSrc(),
                               lt.getDst(),
                               lt.getSrcPort(),
                               lt.getDstPort(),
                               newInfo.getSrcPortState(), newInfo.getDstPortState(),
                               getLinkType(lt, newInfo),
                               EvAction.LINK_ADDED, "LLDP Recvd");
            } else {
                // Since the link info is already there, we need to
                // update the right fields.
                if (newInfo.getUnicastValidTime() == null) {
                    // This is due to a multicast LLDP, so copy the old unicast
                    // value.
                    if (oldInfo.getUnicastValidTime() != null) {
                        newInfo.setUnicastValidTime(oldInfo.getUnicastValidTime());
                    }
                } else if (newInfo.getMulticastValidTime() == null) {
                    // This is due to a unicast LLDP, so copy the old multicast
                    // value.
                    if (oldInfo.getMulticastValidTime() != null) {
                        newInfo.setMulticastValidTime(oldInfo.getMulticastValidTime());
                    }
                }

                Long oldTime = oldInfo.getUnicastValidTime();
                Long newTime = newInfo.getUnicastValidTime();
                // the link has changed its state between openflow and non-openflow
                // if the unicastValidTimes are null or not null
                if (oldTime != null & newTime == null) {
                    // openflow -> non-openflow transition
                    // we need to add the link tuple to the portNOFLinks
                    addLinkToBroadcastDomain(lt);
                    linkChanged = true;
                } else if (oldTime == null & newTime != null) {
                    // non-openflow -> openflow transition
                    // we need to remove the link from the portNOFLinks
                    removeLinkFromBroadcastDomain(lt);
                    linkChanged = true;
                }

                // Only update the port states if they've changed
                if (newInfo.getSrcPortState().intValue() !=
                        oldInfo.getSrcPortState().intValue() ||
                        newInfo.getDstPortState().intValue() !=
                        oldInfo.getDstPortState().intValue())
                    linkChanged = true;

                // Write changes to storage. This will always write the updated
                // valid time, plus the port states if they've changed (i.e. if
                // they weren't set to null in the previous block of code.
                writeLink(lt, newInfo);

                if (linkChanged) {
                    updateOperation = UpdateOperation.ADD_OR_UPDATE;
                    if (log.isTraceEnabled()) {
                        log.trace("Updated link {}", lt);
                    }
                    // Add to event history
                    evHistTopoLink(lt.getSrc(),
                                   lt.getDst(),
                                   lt.getSrcPort(),
                                   lt.getDstPort(),
                                   newInfo.getSrcPortState(), newInfo.getDstPortState(),
                                   getLinkType(lt, newInfo),
                                   EvAction.LINK_PORT_STATE_UPDATED,
                                   "LLDP Recvd");
                }
            }

            if (linkChanged) {
                updates.add(new LDUpdate(lt.getSrc(), lt.getSrcPort(),
                                         newInfo.getSrcPortState(),
                                         lt.getDst(), lt.getDstPort(),
                                         newInfo.getDstPortState(),
                                         getLinkType(lt, newInfo),
                                         updateOperation));
            }
        } finally {
            lock.writeLock().unlock();
        }

        return linkChanged;
    }

    public Map<Long, Set<Link>> getSwitchLinks() {
        return this.switchLinks;
    }

    /**
     * Removes links from memory and storage.
     * @param links The List of @LinkTuple to delete.
     */
    protected void deleteLinks(List<Link> links, String reason) {
        NodePortTuple srcNpt, dstNpt;

        lock.writeLock().lock();
        try {
            for (Link lt : links) {
                srcNpt = new NodePortTuple(lt.getSrc(), lt.getSrcPort());
                dstNpt  =new NodePortTuple(lt.getDst(), lt.getDstPort());

                switchLinks.get(lt.getSrc()).remove(lt);
                switchLinks.get(lt.getDst()).remove(lt);
                if (switchLinks.containsKey(lt.getSrc()) &&
                        switchLinks.get(lt.getSrc()).isEmpty())
                    this.switchLinks.remove(lt.getSrc());
                if (this.switchLinks.containsKey(lt.getDst()) &&
                        this.switchLinks.get(lt.getDst()).isEmpty())
                    this.switchLinks.remove(lt.getDst());

                if (this.portLinks.get(srcNpt) != null) {
                    this.portLinks.get(srcNpt).remove(lt);
                    if (this.portLinks.get(srcNpt).isEmpty())
                        this.portLinks.remove(srcNpt);
                }
                if (this.portLinks.get(dstNpt) != null) {
                    this.portLinks.get(dstNpt).remove(lt);
                    if (this.portLinks.get(dstNpt).isEmpty())
                        this.portLinks.remove(dstNpt);
                }

                this.links.remove(lt);
                updates.add(new LDUpdate(lt.getSrc(), lt.getSrcPort(), 0,
                                         lt.getDst(), lt.getDstPort(), 0,
                                         null, UpdateOperation.REMOVE));

                // Update Event History
                evHistTopoLink(lt.getSrc(),
                               lt.getDst(),
                               lt.getSrcPort(),
                               lt.getDstPort(),
                               0, 0, // Port states
                               ILinkDiscovery.LinkType.INVALID_LINK,
                               EvAction.LINK_DELETED, reason);

                // remove link from storage.
                removeLinkFromStorage(lt);


                if (log.isTraceEnabled()) {
                    log.trace("Deleted link {}", lt);
                }
            }
        } finally {
            lock.writeLock().unlock();
        }
    }

    /**
     * Handles an OFPortStatus message from a switch. We will add or
     * delete LinkTupes as well re-compute the topology if needed.
     * @param sw The IOFSwitch that sent the port status message
     * @param ps The OFPortStatus message
     * @return The Command to continue or stop after we process this message
     */
    protected Command handlePortStatus(long sw, OFPortStatus ps) {

        IOFSwitch iofSwitch = floodlightProvider.getSwitches().get(sw);
        if (iofSwitch == null) return Command.CONTINUE;

        if (log.isTraceEnabled()) {
            log.trace("handlePortStatus: Switch {} port #{} reason {}; " +
                    "config is {} state is {}",
                    new Object[] {iofSwitch.getStringId(),
                                  ps.getDesc().getPortNumber(),
                                  ps.getReason(),
                                  ps.getDesc().getConfig(),
                                  ps.getDesc().getState()});
        }

        short port = ps.getDesc().getPortNumber();
        NodePortTuple npt = new NodePortTuple(sw, port);
        boolean linkDeleted  = false;
        boolean linkInfoChanged = false;

        lock.writeLock().lock();
        try {
            // if ps is a delete, or a modify where the port is down or
            // configured down
            if ((byte)OFPortReason.OFPPR_DELETE.ordinal() == ps.getReason() ||
                    ((byte)OFPortReason.OFPPR_MODIFY.ordinal() ==
                    ps.getReason() && !portEnabled(ps.getDesc()))) {
                deleteLinksOnPort(npt, "Port Status Changed");
                linkDeleted = true;
                } 
            else if (ps.getReason() ==
                    (byte)OFPortReason.OFPPR_MODIFY.ordinal()) {
                // If ps is a port modification and the port state has changed
                // that affects links in the topology
                if (this.portLinks.containsKey(npt)) {
                    for (Link lt: this.portLinks.get(npt)) {
                        LinkInfo linkInfo = links.get(lt);
                        assert(linkInfo != null);
                        Integer updatedSrcPortState = null;
                        Integer updatedDstPortState = null;
                        if (lt.getSrc() == npt.getNodeId() && 
                                lt.getSrcPort() == npt.getPortId() &&
                                (linkInfo.getSrcPortState() !=
                                ps.getDesc().getState())) {
                            updatedSrcPortState = ps.getDesc().getState();
                            linkInfo.setSrcPortState(updatedSrcPortState);
                        }
                        if (lt.getDst() == npt.getNodeId() &&
                                lt.getDstPort() == npt.getPortId() &&
                                (linkInfo.getDstPortState() !=
                                ps.getDesc().getState())) {
                            updatedDstPortState = ps.getDesc().getState();
                            linkInfo.setDstPortState(updatedDstPortState);
                        }
                        if ((updatedSrcPortState != null) ||
                                (updatedDstPortState != null)) {
                            // The link is already known to link discovery
                            // manager and the status has changed, therefore
                            // send an LDUpdate.
                            updates.add(new LDUpdate(lt.getSrc(), lt.getSrcPort(),
                                                     linkInfo.getSrcPortState(),
                                                     lt.getDst(), lt.getDstPort(),
                                                     linkInfo.getDstPortState(), 
                                                     getLinkType(lt, linkInfo),
                                                     UpdateOperation.ADD_OR_UPDATE));
                            writeLink(lt, linkInfo);
                            linkInfoChanged = true;
                        }
                    }
                }
            }

            if (!linkDeleted && !linkInfoChanged){
                if (log.isTraceEnabled()) {
                    log.trace("handlePortStatus: Switch {} port #{} reason {};"+
                            " no links to update/remove",
                            new Object[] {HexString.toHexString(sw),
                                          ps.getDesc().getPortNumber(),
                                          ps.getReason()});
                }
            }
        } finally {
            lock.writeLock().unlock();
        }

        if (!linkDeleted) {
            // Send LLDP right away when port state is changed for faster
            // cluster-merge. If it is a link delete then there is not need
            // to send the LLDPs right away and instead we wait for the LLDPs
            // to be sent on the timer as it is normally done
            // do it outside the write-lock
            // sendLLDPTask.reschedule(1000, TimeUnit.MILLISECONDS);
            discover(npt);
        }
        return Command.CONTINUE;
    }

    /**
     * We send out LLDP messages when a switch is added to discover the topology
     * @param sw The IOFSwitch that connected to the controller
     */
    @Override
    public void addedSwitch(IOFSwitch sw) {
        // It's probably overkill to send LLDP from all switches, but we don't
        // know which switches might be connected to the new switch.
        // Need to optimize when supporting a large number of switches.
        NodePortTuple npt;

        if (sw.getEnabledPorts() != null) {
            for (OFPhysicalPort p : sw.getEnabledPorts()) {
                npt = new NodePortTuple(sw.getId(), p.getPortNumber());
                discover(npt);
            }
        }
        // Update event history
        evHistTopoSwitch(sw, EvAction.SWITCH_CONNECTED, "None");
    }

    /**
     * When a switch disconnects we remove any links from our map and notify.
     * @param The id of the switch
     */
    @Override
    public void removedSwitch(IOFSwitch iofSwitch) {
        // Update event history
        long sw = iofSwitch.getId();
        evHistTopoSwitch(iofSwitch, EvAction.SWITCH_DISCONNECTED, "None");
        List<Link> eraseList = new ArrayList<Link>();
        lock.writeLock().lock();
        try {
            if (switchLinks.containsKey(sw)) {
                if (log.isTraceEnabled()) {
                    log.trace("Handle switchRemoved. Switch {}; removing links {}",
                              HexString.toHexString(sw), switchLinks.get(sw));
                }
                // add all tuples with an endpoint on this switch to erase list
                eraseList.addAll(switchLinks.get(sw));
                deleteLinks(eraseList, "Switch Removed");
            }
        } finally {
            lock.writeLock().unlock();
        }
    }

    /** 
     * Delete links incident on a given switch port.
     * @param npt
     * @param reason
     */
    protected void deleteLinksOnPort(NodePortTuple npt, String reason) {
        List<Link> eraseList = new ArrayList<Link>();
        if (this.portLinks.containsKey(npt)) {
            if (log.isTraceEnabled()) {
                log.trace("handlePortStatus: Switch {} port #{} " +
                        "removing links {}",
                        new Object[] {HexString.toHexString(npt.getNodeId()),
                                      npt.getPortId(),
                                      this.portLinks.get(npt)});
            }
            eraseList.addAll(this.portLinks.get(npt));
            deleteLinks(eraseList, reason);
        }
    }

    /** 
     * Iterates through the list of links and deletes if the
     * last discovery message reception time exceeds timeout values.
     */
    protected void timeoutLinks() {
        List<Link> eraseList = new ArrayList<Link>();
        Long curTime = System.currentTimeMillis();
        boolean linkChanged = false;

        // reentrant required here because deleteLink also write locks
        lock.writeLock().lock();
        try {
            Iterator<Entry<Link, LinkInfo>> it =
                    this.links.entrySet().iterator();
            while (it.hasNext()) {
                Entry<Link, LinkInfo> entry = it.next();
                Link lt = entry.getKey();
                LinkInfo info = entry.getValue();

                // Timeout the unicast and multicast LLDP valid times
                // independently.
                if ((info.getUnicastValidTime() != null) && 
                        (info.getUnicastValidTime() + (this.LINK_TIMEOUT * 1000) < curTime)){
                    info.setUnicastValidTime(null);

                    if (info.getMulticastValidTime() != null)
                        addLinkToBroadcastDomain(lt);
                    // Note that even if mTime becomes null later on,
                    // the link would be deleted, which would trigger updateClusters().
                    linkChanged = true;
                }
                if ((info.getMulticastValidTime()!= null) && 
                        (info.getMulticastValidTime()+ (this.LINK_TIMEOUT * 1000) < curTime)) {
                    info.setMulticastValidTime(null);
                    // if uTime is not null, then link will remain as openflow
                    // link. If uTime is null, it will be deleted.  So, we
                    // don't care about linkChanged flag here.
                    removeLinkFromBroadcastDomain(lt);
                    linkChanged = true;
                }
                // Add to the erase list only if the unicast
                // time is null.
                if (info.getUnicastValidTime() == null && 
                        info.getMulticastValidTime() == null){
                    eraseList.add(entry.getKey());
                } else if (linkChanged) {
                    updates.add(new LDUpdate(lt.getSrc(), lt.getSrcPort(),
                                             info.getSrcPortState(),
                                             lt.getDst(), lt.getDstPort(),
                                             info.getDstPortState(), 
                                             getLinkType(lt, info),
                                             UpdateOperation.ADD_OR_UPDATE));
                }
            }

            // if any link was deleted or any link was changed.
            if ((eraseList.size() > 0) || linkChanged) {
                deleteLinks(eraseList, "LLDP timeout");
            }
        } finally {
            lock.writeLock().unlock();
        }
    }

    private boolean portEnabled(OFPhysicalPort port) {
        if (port == null)
            return false;
        if ((OFPortConfig.OFPPC_PORT_DOWN.getValue() & port.getConfig()) > 0)
            return false;
        if ((OFPortState.OFPPS_LINK_DOWN.getValue() & port.getState()) > 0)
            return false;
        // Port STP state doesn't work with multiple VLANs, so ignore it for now
        // if ((port.getState() & OFPortState.OFPPS_STP_MASK.getValue()) == OFPortState.OFPPS_STP_BLOCK.getValue())
        //    return false;
        return true;
    }

    public Map<NodePortTuple, Set<Link>> getPortBroadcastDomainLinks() {
        return portBroadcastDomainLinks;
    }

    @Override
    public Map<Link, LinkInfo> getLinks() {
        lock.readLock().lock();
        Map<Link, LinkInfo> result;
        try {
            result = new HashMap<Link, LinkInfo>(links);
        } finally {
            lock.readLock().unlock();
        }
        return result;
    }

    protected void addLinkToBroadcastDomain(Link lt) {

        NodePortTuple srcNpt, dstNpt;
        srcNpt = new NodePortTuple(lt.getSrc(), lt.getSrcPort());
        dstNpt = new NodePortTuple(lt.getDst(), lt.getDstPort());

        if (!portBroadcastDomainLinks.containsKey(lt.getSrc()))
            portBroadcastDomainLinks.put(srcNpt, new HashSet<Link>());
        portBroadcastDomainLinks.get(srcNpt).add(lt);

        if (!portBroadcastDomainLinks.containsKey(lt.getDst()))
            portBroadcastDomainLinks.put(dstNpt, new HashSet<Link>());
        portBroadcastDomainLinks.get(dstNpt).add(lt);
    }

    protected void removeLinkFromBroadcastDomain(Link lt) {

        NodePortTuple srcNpt, dstNpt;
        srcNpt = new NodePortTuple(lt.getSrc(), lt.getSrcPort());
        dstNpt = new NodePortTuple(lt.getDst(), lt.getDstPort());

        if (portBroadcastDomainLinks.containsKey(srcNpt)) {
            portBroadcastDomainLinks.get(srcNpt).remove(lt);
            if (portBroadcastDomainLinks.get(srcNpt).isEmpty())
                portBroadcastDomainLinks.remove(srcNpt);
        }

        if (portBroadcastDomainLinks.containsKey(dstNpt)) {
            portBroadcastDomainLinks.get(dstNpt).remove(lt);
            if (portBroadcastDomainLinks.get(dstNpt).isEmpty())
                portBroadcastDomainLinks.remove(dstNpt);
        }
    }

    // STORAGE METHODS
    /**
     * Deletes all links from storage
     */
    void clearAllLinks() {
        storageSource.deleteRowsAsync(LINK_TABLE_NAME, null);
    }

    /**
     * Gets the storage key for a LinkTuple
     * @param lt The LinkTuple to get
     * @return The storage key as a String
     */
    private String getLinkId(Link lt) {
        return HexString.toHexString(lt.getSrc()) +
                "-" + lt.getSrcPort() + "-" +
                HexString.toHexString(lt.getDst())+
                "-" + lt.getDstPort();
    }

    /**
     * Writes a LinkTuple and corresponding LinkInfo to storage
     * @param lt The LinkTuple to write
     * @param linkInfo The LinkInfo to write
     */
    void writeLink(Link lt, LinkInfo linkInfo) {
        LinkType type = getLinkType(lt, linkInfo);

        // Write only direct links.  Do not write links to external
        // L2 network.
        // if (type != LinkType.DIRECT_LINK && type != LinkType.TUNNEL) {
        //    return;
        // }

        Map<String, Object> rowValues = new HashMap<String, Object>();
        String id = getLinkId(lt);
        rowValues.put(LINK_ID, id);
        rowValues.put(LINK_VALID_TIME, linkInfo.getUnicastValidTime());
        String srcDpid = HexString.toHexString(lt.getSrc());
        rowValues.put(LINK_SRC_SWITCH, srcDpid);
        rowValues.put(LINK_SRC_PORT, lt.getSrcPort());

        if (type == LinkType.DIRECT_LINK)
            rowValues.put(LINK_TYPE, "internal");
        else if (type == LinkType.MULTIHOP_LINK) 
            rowValues.put(LINK_TYPE, "external");
        else if (type == LinkType.TUNNEL) 
            rowValues.put(LINK_TYPE, "tunnel"); 
        else rowValues.put(LINK_TYPE, "invalid");

        if (linkInfo.linkStpBlocked()) {
            if (log.isTraceEnabled()) {
                log.trace("writeLink, link {}, info {}, srcPortState Blocked",
                          lt, linkInfo);
            }
            rowValues.put(LINK_SRC_PORT_STATE,
                          OFPhysicalPort.OFPortState.OFPPS_STP_BLOCK.getValue());
        } else {
            if (log.isTraceEnabled()) {
                log.trace("writeLink, link {}, info {}, srcPortState {}",
                          new Object[]{ lt, linkInfo, linkInfo.getSrcPortState() });
            }
            rowValues.put(LINK_SRC_PORT_STATE, linkInfo.getSrcPortState());
        }
        String dstDpid = HexString.toHexString(lt.getDst());
        rowValues.put(LINK_DST_SWITCH, dstDpid);
        rowValues.put(LINK_DST_PORT, lt.getDstPort());
        if (linkInfo.linkStpBlocked()) {
            if (log.isTraceEnabled()) {
                log.trace("writeLink, link {}, info {}, dstPortState Blocked",
                          lt, linkInfo);
            }
            rowValues.put(LINK_DST_PORT_STATE,
                          OFPhysicalPort.OFPortState.OFPPS_STP_BLOCK.getValue());
        } else {
            if (log.isTraceEnabled()) {
                log.trace("writeLink, link {}, info {}, dstPortState {}",
                          new Object[]{ lt, linkInfo, linkInfo.getDstPortState() });
            }
            rowValues.put(LINK_DST_PORT_STATE, linkInfo.getDstPortState());
        }
        storageSource.updateRowAsync(LINK_TABLE_NAME, rowValues);
    }

    public Long readLinkValidTime(Link lt) {
        // FIXME: We're not currently using this right now, but if we start
        // to use this again, we probably shouldn't use it in its current
        // form, because it's doing synchronous storage calls. Depending
        // on the context this may still be OK, but if it's being called
        // on the packet in processing thread it should be reworked to
        // use asynchronous storage calls.
        Long validTime = null;
        IResultSet resultSet = null;
        try {
            String[] columns = { LINK_VALID_TIME };
            String id = getLinkId(lt);
            resultSet = storageSource.executeQuery(LINK_TABLE_NAME, columns,
                                                   new OperatorPredicate(LINK_ID, OperatorPredicate.Operator.EQ, id), null);
            if (resultSet.next())
                validTime = resultSet.getLong(LINK_VALID_TIME);
        }
        finally {
            if (resultSet != null)
                resultSet.close();
        }
        return validTime;
    }

    public void writeLinkInfo(Link lt, LinkInfo linkInfo) {
        if (linkInfo.getUnicastValidTime() != null) {
            Map<String, Object> rowValues = new HashMap<String, Object>();
            String id = getLinkId(lt);
            rowValues.put(LINK_ID, id);
            //LinkInfo linkInfo = links.get(lt);
            if (linkInfo.getUnicastValidTime() != null)
                rowValues.put(LINK_VALID_TIME, linkInfo.getUnicastValidTime());
            if (linkInfo.getSrcPortState() != null) {
                if (linkInfo != null && linkInfo.linkStpBlocked()) {
                    if (log.isTraceEnabled()) {
                        log.trace("writeLinkInfo, link {}, info {}, srcPortState Blocked",
                                  lt, linkInfo);
                    }
                    rowValues.put(LINK_SRC_PORT_STATE,
                                  OFPhysicalPort.OFPortState.OFPPS_STP_BLOCK.getValue());
                } else {
                    if (log.isTraceEnabled()) {
                        log.trace("writeLinkInfo, link {}, info {}",
                                  new Object[]{ lt, linkInfo});
                    }
                    rowValues.put(LINK_SRC_PORT_STATE, linkInfo.getSrcPortState());
                }
            }
            if (linkInfo.getDstPortState() != null) {
                if (linkInfo != null && linkInfo.linkStpBlocked()) {
                    if (log.isTraceEnabled()) {
                        log.trace("writeLinkInfo, link {}, info {}, dstPortState Blocked",
                                  lt, linkInfo);
                    }
                    rowValues.put(LINK_DST_PORT_STATE,
                                  OFPhysicalPort.OFPortState.OFPPS_STP_BLOCK.getValue());
                } else {
                    if (log.isTraceEnabled()) {
                        log.trace("writeLinkInfo, link {}, info {}",
                                  new Object[]{ lt, linkInfo});
                    }
                    rowValues.put(LINK_DST_PORT_STATE, linkInfo.getDstPortState());
                }
            }
            storageSource.updateRowAsync(LINK_TABLE_NAME, id, rowValues);
        }
    }

    /**
     * Removes a link from storage using an asynchronous call.
     * @param lt The LinkTuple to delete.
     */
    void removeLinkFromStorage(Link lt) {
        String id = getLinkId(lt);
        storageSource.deleteRowAsync(LINK_TABLE_NAME, id);
    }

    @Override
    public void addListener(ILinkDiscoveryListener listener) {
        linkDiscoveryAware.add(listener);
    }

    /**
     * Register a link discovery aware component
     * @param linkDiscoveryAwareComponent
     */
    public void addLinkDiscoveryAware(ILinkDiscoveryListener linkDiscoveryAwareComponent) {
        // TODO make this a copy on write set or lock it somehow
        this.linkDiscoveryAware.add(linkDiscoveryAwareComponent);
    }

    /**
     * Deregister a link discovery aware component
     * @param linkDiscoveryAwareComponent
     */
    public void removeLinkDiscoveryAware(ILinkDiscoveryListener linkDiscoveryAwareComponent) {
        // TODO make this a copy on write set or lock it somehow
        this.linkDiscoveryAware.remove(linkDiscoveryAwareComponent);
    }

    /**
     * Sets the IStorageSource to use for ITology
     * @param storageSource the storage source to use
     */
    public void setStorageSource(IStorageSourceService storageSource) {
        this.storageSource = storageSource;
    }

    /**
     * Gets the storage source for this ITopology
     * @return The IStorageSource ITopology is writing to
     */
    public IStorageSourceService getStorageSource() {
        return storageSource;
    }

    @Override
    public boolean isCallbackOrderingPrereq(OFType type, String name) {
        return false;
    }

    @Override
    public boolean isCallbackOrderingPostreq(OFType type, String name) {
        return false;
    }

    @Override
    public void rowsModified(String tableName, Set<Object> rowKeys) {
        log.info("XXX: rowsModified = {}", tableName);
        if (tableName.equals(LINK_TABLE_NAME)) {
            if (currentRole == Role.SLAVE) {
                log.info("XXX: got link update in slave mode. Update stuff !!!");
                for(Object key: rowKeys) {
                    IResultSet resultSet = null;
                    try {
                        resultSet = storageSource.getRow(tableName, key);
                        for (Iterator<IResultSet> it = resultSet.iterator(); it.hasNext();) {
                            Map<String, Object> rowValues = it.next().getRow();

                            Long lldpValidTime = null, bddpValidTime = null, firstSeenTime = null;
                            if (rowValues.get(LINK_VALID_TIME) != null) {
                                lldpValidTime = Long.decode((String)rowValues.get(LINK_VALID_TIME));
                                firstSeenTime = lldpValidTime;
                            }
                            if (lldpValidTime == null) {
                                log.info("XXX: read null unicast time");
                                // FIXME: for now just set firstSeenTime to current time.
                                firstSeenTime = System.currentTimeMillis();
                            }
                            String srcDpid = (String)rowValues.get(LINK_SRC_SWITCH);
                            Short srcPort = Short.decode((String)rowValues.get(LINK_SRC_PORT));
                            LinkType type;
                            String typeStr = (String)rowValues.get(LINK_TYPE);
                            if (typeStr.equals("internal")) {
                                type = LinkType.DIRECT_LINK;
                            }
                            else if (typeStr.equals("external")) {
                                type = LinkType.MULTIHOP_LINK;
                            }
                            else if (typeStr.equals("tunnel")) {
                                type = LinkType.TUNNEL;
                            }
                            Integer srcPortState = Integer.valueOf((String)rowValues.get(LINK_SRC_PORT_STATE));
                            String destDpid = (String)rowValues.get(LINK_DST_SWITCH);
                            Short destPort = Short.decode((String)rowValues.get(LINK_DST_PORT));
                            Integer destPortState = Integer.valueOf((String)rowValues.get(LINK_DST_PORT_STATE));
                            log.info("read from cassandra, srcDpid = {}", srcDpid);
                            log.info("read from cassandra, srcPort = {}", srcPort);
                            log.info("read from cassandra, destDpid = {}", destDpid);
                            log.info("read from cassandra, destPort = {}", destPort);
                            Link lt = new Link(HexString.toLong(srcDpid), srcPort, HexString.toLong(destDpid), destPort);
                            LinkInfo newLinkInfo =
                                new LinkInfo(firstSeenTime, lldpValidTime, bddpValidTime, srcPortState, destPortState);
                            addOrUpdateLink(lt, newLinkInfo);
                        }
                    }
                    finally {
                        if (resultSet != null) {
                            resultSet.close();
                        }
                    }
                }
            }
            else {
                log.info("XXX: got link update in active mode. Ignore !!!");
            }
            return;
        }
        Map<Long, IOFSwitch> switches = floodlightProvider.getSwitches();
        ArrayList<IOFSwitch> updated_switches = new ArrayList<IOFSwitch>();
        for(Object key: rowKeys) {
            Long swId = new Long(HexString.toLong((String)key));
            if (switches.containsKey(swId)) {
                IOFSwitch sw = switches.get(swId);
                boolean curr_status = sw.hasAttribute(IOFSwitch.SWITCH_IS_CORE_SWITCH);
                boolean new_status =  false;
                IResultSet resultSet = null;

                try {
                    resultSet = storageSource.getRow(tableName, key);
                    for (Iterator<IResultSet> it = resultSet.iterator(); it.hasNext();) {
                        // In case of multiple rows, use the status in last row?
                        Map<String, Object> row = it.next().getRow();
                        if (row.containsKey(SWITCH_CONFIG_CORE_SWITCH)) {
                            new_status = ((String)row.get(SWITCH_CONFIG_CORE_SWITCH)).equals("true");
                        }
                    }
                }
                finally {
                    if (resultSet != null)
                        resultSet.close();
                }

                if (curr_status != new_status) {
                    updated_switches.add(sw);
                }
            } else {
                if (log.isTraceEnabled()) {
                    log.trace("Update for switch which has no entry in switch " +
                            "list (dpid={}), a delete action.", (String)key);
                }
            }
        }

        for (IOFSwitch sw : updated_switches) {
            // Set SWITCH_IS_CORE_SWITCH to it's inverse value
            if (sw.hasAttribute(IOFSwitch.SWITCH_IS_CORE_SWITCH)) {
                sw.removeAttribute(IOFSwitch.SWITCH_IS_CORE_SWITCH);
                if (log.isTraceEnabled()) {
                    log.trace("SWITCH_IS_CORE_SWITCH set to False for {}", sw);
                }
                updates.add(new LDUpdate(sw.getId(), SwitchType.BASIC_SWITCH));
            }
            else {
                sw.setAttribute(IOFSwitch.SWITCH_IS_CORE_SWITCH, new Boolean(true));
                if (log.isTraceEnabled()) {
                    log.trace("SWITCH_IS_CORE_SWITCH set to True for {}", sw);
                }
                updates.add(new LDUpdate(sw.getId(), SwitchType.CORE_SWITCH));
            }
        }
    }

    @Override
    public void rowsDeleted(String tableName, Set<Object> rowKeys) {
        // Ignore delete events, the switch delete will do the right thing on it's own
    }

    // IFloodlightModule classes

    @Override
    public Collection<Class<? extends IFloodlightService>> getModuleServices() {
        Collection<Class<? extends IFloodlightService>> l = 
                new ArrayList<Class<? extends IFloodlightService>>();
        l.add(ILinkDiscoveryService.class);
        //l.add(ITopologyService.class);
        return l;
    }

    @Override
    public Map<Class<? extends IFloodlightService>, IFloodlightService>
    getServiceImpls() {
        Map<Class<? extends IFloodlightService>,
        IFloodlightService> m = 
        new HashMap<Class<? extends IFloodlightService>,
        IFloodlightService>();
        // We are the class that implements the service
        m.put(ILinkDiscoveryService.class, this);
        return m;
    }

    @Override
    public Collection<Class<? extends IFloodlightService>> getModuleDependencies() {
        Collection<Class<? extends IFloodlightService>> l = 
                new ArrayList<Class<? extends IFloodlightService>>();
        l.add(IFloodlightProviderService.class);
        l.add(IStorageSourceService.class);
        l.add(IThreadPoolService.class);
        return l;
    }

    @Override
    public void init(FloodlightModuleContext context)
            throws FloodlightModuleException {
        floodlightProvider = context.getServiceImpl(IFloodlightProviderService.class);
        storageSource = context.getServiceImpl(IStorageSourceService.class);
        threadPool = context.getServiceImpl(IThreadPoolService.class);

        // We create this here because there is no ordering guarantee
        this.linkDiscoveryAware = new ArrayList<ILinkDiscoveryListener>();
        this.lock = new ReentrantReadWriteLock();
        this.updates = new LinkedBlockingQueue<LDUpdate>();
        this.links = new HashMap<Link, LinkInfo>();
        this.portLinks = new HashMap<NodePortTuple, Set<Link>>();
        this.suppressLLDPs =
                Collections.synchronizedSet(new HashSet<NodePortTuple>());
        this.portBroadcastDomainLinks = new HashMap<NodePortTuple, Set<Link>>();
        this.switchLinks = new HashMap<Long, Set<Link>>();
        this.evHistTopologySwitch =
                new EventHistory<EventHistoryTopologySwitch>("Topology: Switch");
        this.evHistTopologyLink =
                new EventHistory<EventHistoryTopologyLink>("Topology: Link");
        this.evHistTopologyCluster =
                new EventHistory<EventHistoryTopologyCluster>("Topology: Cluster");
    }

    @Override
    public void startUp(FloodlightModuleContext context) {
        // Create our storage tables
        if (storageSource == null) {
            log.warn("No storage source found.");
            return;
        }

        storageSource.createTable(LINK_TABLE_NAME, null);
        storageSource.setTablePrimaryKeyName(LINK_TABLE_NAME, LINK_ID);
        storageSource.deleteMatchingRows(LINK_TABLE_NAME, null);
        // Register for storage updates for the switch table
        try {
            storageSource.addListener(SWITCH_CONFIG_TABLE_NAME, this);
            storageSource.addListener(LINK_TABLE_NAME, this);
        } catch (StorageException ex) {
            log.error("Error in installing listener for switch/link table - {}", SWITCH_CONFIG_TABLE_NAME);
        }

        ScheduledExecutorService ses = threadPool.getScheduledExecutor();

        // To be started by the first switch connection
        discoveryTask = new SingletonTask(ses, new Runnable() {
            @Override
            public void run() {
                try {
                    discoverLinks();
                } catch (StorageException e) {
                    log.error("Storage exception in LLDP send timer; " + 
                            "terminating process", e);
                    floodlightProvider.terminate();
                } catch (Exception e) {
                    log.error("Exception in LLDP send timer.", e);
                } finally {
                    if (!shuttingDown) {
                        discoveryTask.reschedule(DISCOVERY_TASK_INTERVAL,
                                                TimeUnit.SECONDS);
                    }
                }
            }
        });

        updatesThread = new Thread(new Runnable () {
            @Override
            public void run() {
                while (true) {
                    try {
                        doUpdatesThread();
                    } catch (InterruptedException e) {
                        return;
                    }
                }
            }}, "Topology Updates");
        updatesThread.start();

        // Register for the OpenFlow messages we want to receive
        floodlightProvider.addOFMessageListener(OFType.PACKET_IN, this);
        floodlightProvider.addOFMessageListener(OFType.PORT_STATUS, this);
        // Register for switch updates
        floodlightProvider.addOFSwitchListener(this);
        floodlightProvider.addHAListener(this);
        floodlightProvider.addInfoProvider("summary", this);

        setControllerTLV();
    }

    // ****************************************************
    // Topology Manager's Event History members and methods
    // ****************************************************

    // Topology Manager event history
    public EventHistory<EventHistoryTopologySwitch>  evHistTopologySwitch;
    public EventHistory<EventHistoryTopologyLink>    evHistTopologyLink;
    public EventHistory<EventHistoryTopologyCluster> evHistTopologyCluster;
    public EventHistoryTopologySwitch  evTopoSwitch;
    public EventHistoryTopologyLink    evTopoLink;
    public EventHistoryTopologyCluster evTopoCluster;

    // Switch Added/Deleted
    private void evHistTopoSwitch(IOFSwitch sw, EvAction actn, String reason) {
        if (evTopoSwitch == null) {
            evTopoSwitch = new EventHistoryTopologySwitch();
        }
        evTopoSwitch.dpid     = sw.getId();
        if ((sw.getChannel() != null) &&
                (SocketAddress.class.isInstance(
                                                sw.getChannel().getRemoteAddress()))) {
            evTopoSwitch.ipv4Addr = 
                    IPv4.toIPv4Address(((InetSocketAddress)(sw.getChannel().
                            getRemoteAddress())).getAddress().getAddress());
            evTopoSwitch.l4Port   =
                    ((InetSocketAddress)(sw.getChannel().
                            getRemoteAddress())).getPort();
        } else {
            evTopoSwitch.ipv4Addr = 0;
            evTopoSwitch.l4Port = 0;
        }
        evTopoSwitch.reason   = reason;
        evTopoSwitch = evHistTopologySwitch.put(evTopoSwitch, actn);
    }

    private void evHistTopoLink(long srcDpid, long dstDpid, short srcPort,
                                short dstPort, int srcPortState, int dstPortState,
                                ILinkDiscovery.LinkType linkType,
                                EvAction actn, String reason) {
        if (evTopoLink == null) {
            evTopoLink = new EventHistoryTopologyLink();
        }
        evTopoLink.srcSwDpid = srcDpid;
        evTopoLink.dstSwDpid = dstDpid;
        evTopoLink.srcSwport = srcPort & 0xffff;
        evTopoLink.dstSwport = dstPort & 0xffff;
        evTopoLink.srcPortState = srcPortState;
        evTopoLink.dstPortState = dstPortState;
        evTopoLink.reason    = reason;
        switch (linkType) {
            case DIRECT_LINK:
                evTopoLink.linkType = "DIRECT_LINK";
                break;
            case MULTIHOP_LINK:
                evTopoLink.linkType = "MULTIHOP_LINK";
                break;
            case TUNNEL:
                evTopoLink.linkType = "TUNNEL";
                break;
            case INVALID_LINK:
            default:
                evTopoLink.linkType = "Unknown";
                break;
        }
        evTopoLink = evHistTopologyLink.put(evTopoLink, actn);
    }

    public void evHistTopoCluster(long dpid, long clusterIdOld,
                                  long clusterIdNew, EvAction action, String reason) {
        if (evTopoCluster == null) {
            evTopoCluster = new EventHistoryTopologyCluster();
        }
        evTopoCluster.dpid         = dpid;
        evTopoCluster.clusterIdOld = clusterIdOld;
        evTopoCluster.clusterIdNew = clusterIdNew;
        evTopoCluster.reason       = reason;
        evTopoCluster = evHistTopologyCluster.put(evTopoCluster, action);
    }

    @Override
    public Map<String, Object> getInfo(String type) {
        if (!"summary".equals(type)) return null;

        Map<String, Object> info = new HashMap<String, Object>();

        int num_links = 0;
        for (Set<Link> links : switchLinks.values())
            num_links += links.size();
        info.put("# inter-switch links", num_links / 2);

        return info;
    }

    // IHARoleListener

    @Override
    public void roleChanged(Role oldRole, Role newRole) {
        switch(newRole) {
            case MASTER:
                if (oldRole == Role.SLAVE) {
                    clearAllLinks();
                    if (log.isTraceEnabled()) {
                        log.trace("Sending LLDPs " +
                                "to HA change from SLAVE->MASTER");
                    }
                    clearAllLinks();
                    discoverLinks();
                }
                break;
            case SLAVE:
<<<<<<< HEAD
                //log.debug("Clearing links due to " +
                //        "HA change to SLAVE");
                //switchLinks.clear();
                //links.clear();
                //portLinks.clear();
                //portBroadcastDomainLinks.clear();
                //discoverOnAllPorts();
=======
                if (log.isTraceEnabled()) {
                    log.trace("Clearing links due to " +
                            "HA change to SLAVE");
                }
                switchLinks.clear();
                links.clear();
                portLinks.clear();
                portBroadcastDomainLinks.clear();
                discoverOnAllPorts();
>>>>>>> 5129beb5
                break;
        }
        currentRole = newRole;
    }

    @Override
    public void controllerNodeIPsChanged(
                                         Map<String, String> curControllerNodeIPs,
                                         Map<String, String> addedControllerNodeIPs,
                                         Map<String, String> removedControllerNodeIPs) {
        // ignore
    }
}<|MERGE_RESOLUTION|>--- conflicted
+++ resolved
@@ -1795,25 +1795,6 @@
                 }
                 break;
             case SLAVE:
-<<<<<<< HEAD
-                //log.debug("Clearing links due to " +
-                //        "HA change to SLAVE");
-                //switchLinks.clear();
-                //links.clear();
-                //portLinks.clear();
-                //portBroadcastDomainLinks.clear();
-                //discoverOnAllPorts();
-=======
-                if (log.isTraceEnabled()) {
-                    log.trace("Clearing links due to " +
-                            "HA change to SLAVE");
-                }
-                switchLinks.clear();
-                links.clear();
-                portLinks.clear();
-                portBroadcastDomainLinks.clear();
-                discoverOnAllPorts();
->>>>>>> 5129beb5
                 break;
         }
         currentRole = newRole;
