/**
*    Copyright 2011, Big Switch Networks, Inc. 
*    Originally created by David Erickson, Stanford University
* 
*    Licensed under the Apache License, Version 2.0 (the "License"); you may
*    not use this file except in compliance with the License. You may obtain
*    a copy of the License at
*
*         http://www.apache.org/licenses/LICENSE-2.0
*
*    Unless required by applicable law or agreed to in writing, software
*    distributed under the License is distributed on an "AS IS" BASIS, WITHOUT
*    WARRANTIES OR CONDITIONS OF ANY KIND, either express or implied. See the
*    License for the specific language governing permissions and limitations
*    under the License.
**/

package net.floodlightcontroller.devicemanager.internal;

import java.util.Date;
import java.util.HashMap;
import java.util.Map;

import static org.easymock.EasyMock.createMock;
import static org.easymock.EasyMock.createNiceMock;
import static org.easymock.EasyMock.expect;
import static org.easymock.EasyMock.replay;
import static org.easymock.EasyMock.reset;
import static org.easymock.EasyMock.verify;

import net.floodlightcontroller.core.IOFSwitch;
import net.floodlightcontroller.core.test.MockFloodlightProvider;
import net.floodlightcontroller.devicemanager.Device;
import net.floodlightcontroller.devicemanager.DeviceAttachmentPoint;
import net.floodlightcontroller.packet.ARP;
import net.floodlightcontroller.packet.Ethernet;
import net.floodlightcontroller.packet.IPacket;
import net.floodlightcontroller.packet.IPv4;
import net.floodlightcontroller.storage.IStorageSource;
import net.floodlightcontroller.storage.memory.MemoryStorageSource;
import net.floodlightcontroller.test.FloodlightTestCase;
import net.floodlightcontroller.topology.ITopologyService;
import net.floodlightcontroller.topology.SwitchPortTuple;

import org.junit.Before;
import org.junit.Test;
import org.openflow.protocol.OFPacketIn;
import org.openflow.protocol.OFType;
import org.openflow.protocol.OFPacketIn.OFPacketInReason;

/**
 *
 * @author David Erickson (daviderickson@cs.stanford.edu)
 */
public class DeviceManagerImplTest extends FloodlightTestCase {
    protected OFPacketIn packetIn, anotherPacketIn;
    protected IPacket testPacket, anotherTestPacket;
    protected byte[] testPacketSerialized, anotherTestPacketSerialized;
    private IPacket thirdTestPacket;
    private byte[] thirdTestPacketSerialized;
    private OFPacketIn thirdPacketIn;
    MockFloodlightProvider mockFloodlightProvider;
    DeviceManagerImpl deviceManager;
    IStorageSource storageSource;
    
    @Before
    public void setUp() throws Exception {
        super.setUp();

        mockFloodlightProvider = getMockFloodlightProvider();
        deviceManager = new DeviceManagerImpl();
        storageSource = new MemoryStorageSource();
        deviceManager.setFloodlightProvider(mockFloodlightProvider);
<<<<<<< HEAD
        deviceManager.storageSource = new MemoryStorageSource();
        deviceManager.startUp(null);
        //deviceManager.startUp();
=======
        deviceManager.setStorageSource(storageSource);
        deviceManager.startUp();
>>>>>>> ad472900
        
        // Build our test packet
        this.testPacket = new Ethernet()
            .setSourceMACAddress("00:44:33:22:11:00")
            .setDestinationMACAddress("00:11:22:33:44:55")
            .setEtherType(Ethernet.TYPE_ARP)
            .setVlanID((short)5)
            .setPayload(
                    new ARP()
                    .setHardwareType(ARP.HW_TYPE_ETHERNET)
                    .setProtocolType(ARP.PROTO_TYPE_IP)
                    .setHardwareAddressLength((byte) 6)
                    .setProtocolAddressLength((byte) 4)
                    .setOpCode(ARP.OP_REPLY)
                    .setSenderHardwareAddress(Ethernet.toMACAddress("00:44:33:22:11:00"))
                    .setSenderProtocolAddress(IPv4.toIPv4AddressBytes("192.168.1.1"))
                    .setTargetHardwareAddress(Ethernet.toMACAddress("00:11:22:33:44:55"))
                    .setTargetProtocolAddress(IPv4.toIPv4AddressBytes("192.168.1.2")));
        this.testPacketSerialized = testPacket.serialize();
        
        // Another test packet with a different source IP
        this.anotherTestPacket = new Ethernet()
            .setSourceMACAddress("00:44:33:22:11:01")
            .setDestinationMACAddress("00:11:22:33:44:55")
            .setEtherType(Ethernet.TYPE_ARP)
            .setPayload(
                    new ARP()
                    .setHardwareType(ARP.HW_TYPE_ETHERNET)
                    .setProtocolType(ARP.PROTO_TYPE_IP)
                    .setHardwareAddressLength((byte) 6)
                    .setProtocolAddressLength((byte) 4)
                    .setOpCode(ARP.OP_REPLY)
                    .setSenderHardwareAddress(Ethernet.toMACAddress("00:44:33:22:11:01"))
                    .setSenderProtocolAddress(IPv4.toIPv4AddressBytes("192.168.1.1"))
                    .setTargetHardwareAddress(Ethernet.toMACAddress("00:11:22:33:44:55"))
                    .setTargetProtocolAddress(IPv4.toIPv4AddressBytes("192.168.1.2")));
        this.anotherTestPacketSerialized = anotherTestPacket.serialize();
        
        this.thirdTestPacket = new Ethernet()
        .setSourceMACAddress("00:44:33:22:11:01")
        .setDestinationMACAddress("00:11:22:33:44:55")
        .setEtherType(Ethernet.TYPE_ARP)
        .setPayload(
                new ARP()
                .setHardwareType(ARP.HW_TYPE_ETHERNET)
                .setProtocolType(ARP.PROTO_TYPE_IP)
                .setHardwareAddressLength((byte) 6)
                .setProtocolAddressLength((byte) 4)
                .setOpCode(ARP.OP_REPLY)
                .setSenderHardwareAddress(Ethernet.toMACAddress("00:44:33:22:11:01"))
                .setSenderProtocolAddress(IPv4.toIPv4AddressBytes("192.168.1.3"))
                .setTargetHardwareAddress(Ethernet.toMACAddress("00:11:22:33:44:55"))
                .setTargetProtocolAddress(IPv4.toIPv4AddressBytes("192.168.1.2")));
        this.thirdTestPacketSerialized = thirdTestPacket.serialize();
        
        // Build the PacketIn
        this.packetIn = ((OFPacketIn) mockFloodlightProvider.getOFMessageFactory().getMessage(OFType.PACKET_IN))
            .setBufferId(-1)
            .setInPort((short) 1)
            .setPacketData(this.testPacketSerialized)
            .setReason(OFPacketInReason.NO_MATCH)
            .setTotalLength((short) this.testPacketSerialized.length);
        
        // Build the PacketIn
        this.anotherPacketIn = ((OFPacketIn) mockFloodlightProvider.getOFMessageFactory().getMessage(OFType.PACKET_IN))
            .setBufferId(-1)
            .setInPort((short) 1)
            .setPacketData(this.anotherTestPacketSerialized)
            .setReason(OFPacketInReason.NO_MATCH)
            .setTotalLength((short) this.anotherTestPacketSerialized.length);
        
        // Build the PacketIn
        this.thirdPacketIn = ((OFPacketIn) mockFloodlightProvider.getOFMessageFactory().getMessage(OFType.PACKET_IN))
            .setBufferId(-1)
            .setInPort((short) 1)
            .setPacketData(this.thirdTestPacketSerialized)
            .setReason(OFPacketInReason.NO_MATCH)
            .setTotalLength((short) this.thirdTestPacketSerialized.length);
    }

    
    @Test
    public void testAddHostAttachmentPoint() throws Exception {
        IOFSwitch mockSwitch = createMock(IOFSwitch.class);
        Device d = new Device(((Ethernet)this.testPacket).getSourceMACAddress());
        Date cDate = new Date();
        SwitchPortTuple spt1 = new SwitchPortTuple(mockSwitch, (short)1);
        SwitchPortTuple spt2 = new SwitchPortTuple(mockSwitch, (short)2);
        DeviceAttachmentPoint dap1 = new DeviceAttachmentPoint(spt1, cDate);
        DeviceAttachmentPoint dap2 = new DeviceAttachmentPoint(spt2, cDate);
        d.addAttachmentPoint(dap1);
        d.addAttachmentPoint(dap2);

        assertEquals(dap1, d.getAttachmentPoint(spt1));
        assertEquals(dap2, d.getAttachmentPoint(spt2));
        assertEquals((int)2, d.getAttachmentPoints().size());
    }
    
    @Test
    public void testDeviceDiscover() throws Exception {
        
        byte[] dataLayerSource = ((Ethernet)this.testPacket).getSourceMACAddress();

        // Mock up our expected behavior
        IOFSwitch mockSwitch = createMock(IOFSwitch.class);
        expect(mockSwitch.getId()).andReturn(1L).anyTimes();
        expect(mockSwitch.getStringId()).andReturn("00:00:00:00:00:00:00:01").anyTimes();
        ITopologyService mockTopology = createMock(ITopologyService.class);
        expect(mockTopology.isInternal(new SwitchPortTuple(mockSwitch, 1))).andReturn(false);
        deviceManager.setTopology(mockTopology);

        Date currentDate = new Date();
        
        // build our expected Device
        Device device = new Device();
        device.setDataLayerAddress(dataLayerSource);
        device.addAttachmentPoint(new SwitchPortTuple(mockSwitch, (short)1), currentDate);
        Integer ipaddr = IPv4.toIPv4Address("192.168.1.1");
        device.addNetworkAddress(ipaddr, currentDate);

        // Start recording the replay on the mocks
        replay(mockSwitch, mockTopology);
        // Get the listener and trigger the packet in
        mockFloodlightProvider.dispatchMessage(mockSwitch, this.packetIn);

        // Verify the replay matched our expectations
        verify(mockSwitch, mockTopology);

        // Verify the device
        Device rdevice = deviceManager.getDeviceByDataLayerAddress(dataLayerSource);
        assertEquals(device, rdevice);
        assertEquals(new Short((short)5), rdevice.getVlanId());
        assertEquals(device, deviceManager.getDeviceByIPv4Address(ipaddr));

        // move the port on this device
        device.addAttachmentPoint(new SwitchPortTuple(mockSwitch, (short)2), currentDate);
        
        reset(mockSwitch, mockTopology);
        expect(mockSwitch.getId()).andReturn(2L).anyTimes();
        expect(mockSwitch.getStringId()).andReturn("00:00:00:00:00:00:00:02").anyTimes();
        expect(mockTopology.isInternal(new SwitchPortTuple(mockSwitch, 2))).andReturn(false);

        assertEquals(1, deviceManager.getDeviceByIPv4Address(ipaddr).getAttachmentPoints().size());
        deviceManager.invalidateDeviceAPsByIPv4Address(ipaddr);
        assertEquals(0, deviceManager.getDeviceByIPv4Address(ipaddr).getAttachmentPoints().size());
        
        // Start recording the replay on the mocks
        replay(mockSwitch, mockTopology);
        // Get the listener and trigger the packet in
        mockFloodlightProvider.dispatchMessage(mockSwitch, this.packetIn.setInPort((short)2));

        // Verify the replay matched our expectations
        verify(mockSwitch, mockTopology);

        // Verify the device
        assertEquals(device, deviceManager.getDeviceByDataLayerAddress(dataLayerSource));
        
        // Reset the device cache
        deviceManager.clearAllDeviceStateFromMemory();
    }
    
    @Test
    public void testDeviceRecoverFromStorage() throws Exception {
        byte[] dataLayerSource = ((Ethernet)this.anotherTestPacket).getSourceMACAddress();

        // Mock up our expected behavior
        IOFSwitch mockSwitch = createMock(IOFSwitch.class);
        ITopologyService mockTopology = createNiceMock(ITopologyService.class);
        
        expect(mockSwitch.getId()).andReturn(1L).anyTimes();
        expect(mockSwitch.getStringId()).andReturn("00:00:00:00:00:00:00:01").anyTimes();
        expect(mockTopology.isInternal(new SwitchPortTuple(mockSwitch, 1))).andReturn(false);
        deviceManager.setTopology(mockTopology);

        // Start recording the replay on the mocks
        replay(mockSwitch, mockTopology);
        
        // Add the switch so the list isn't empty
        mockFloodlightProvider.getSwitches().put(mockSwitch.getId(), mockSwitch);

        // build our expected Device
        Device device = new Device();
        Date currentDate = new Date();
        Integer ipaddr = IPv4.toIPv4Address("192.168.1.1");
        Integer ipaddr2 = IPv4.toIPv4Address("192.168.1.3");
        device.setDataLayerAddress(dataLayerSource);
        SwitchPortTuple spt = new SwitchPortTuple(mockSwitch, (short)1);
        DeviceAttachmentPoint dap = new DeviceAttachmentPoint(spt, currentDate);
        device.addAttachmentPoint(dap);
        device.addNetworkAddress(ipaddr, currentDate);
        device.addNetworkAddress(ipaddr2, currentDate);
        
        // Get the listener and trigger the packet ins
        mockFloodlightProvider.dispatchMessage(mockSwitch, this.anotherPacketIn);
        mockFloodlightProvider.dispatchMessage(mockSwitch, this.thirdPacketIn);

        // Verify the device
        assertEquals(device, deviceManager.getDeviceByDataLayerAddress(dataLayerSource));
        assertEquals(device, deviceManager.getDeviceByIPv4Address(ipaddr));
        assertEquals(device, deviceManager.getDeviceByIPv4Address(ipaddr2));
        assertEquals(dap, device.getAttachmentPoint(spt));
        
        // Reset the device cache
        deviceManager.clearAllDeviceStateFromMemory();
        
        // Verify the device
        assertNull(deviceManager.getDeviceByDataLayerAddress(dataLayerSource));
        assertNull(deviceManager.getDeviceByIPv4Address(ipaddr));
        assertNull(deviceManager.getDeviceByIPv4Address(ipaddr2));
        
        // Load the device cache from storage
        deviceManager.readAllDeviceStateFromStorage();
        
        // Verify the device
        Device device2 = deviceManager.getDeviceByDataLayerAddress(dataLayerSource);
        assertEquals(device, device2);
        assertEquals(dap, device2.getAttachmentPoint(spt));
        
        deviceManager.clearAllDeviceStateFromMemory();
        mockFloodlightProvider.setSwitches(new HashMap<Long,IOFSwitch>());
        deviceManager.removedSwitch(mockSwitch);
        deviceManager.readAllDeviceStateFromStorage();
        
        device2 = deviceManager.getDeviceByDataLayerAddress(dataLayerSource);
        assertEquals(device, device2);

        assertNull(device2.getAttachmentPoint(spt));
        // The following two asserts seems to be incorrect, need to
        // replace NULL check with the correct value TODO
        //assertNull(deviceManager.getDeviceByIPv4Address(ipaddr));
        //assertNull(deviceManager.getDeviceByIPv4Address(ipaddr2));
        deviceManager.addedSwitch(mockSwitch);
        assertEquals(dap, device.getAttachmentPoint(spt));
        assertEquals(device, deviceManager.getDeviceByIPv4Address(ipaddr));
        assertEquals(device, deviceManager.getDeviceByIPv4Address(ipaddr2));
    }
    
    @Test
    public void testDeviceUpdateLastSeenToStorage() throws Exception {
        deviceManager.clearAllDeviceStateFromMemory();
        
        MockFloodlightProvider mockFloodlightProvider = getMockFloodlightProvider();
        byte[] dataLayerSource = ((Ethernet)this.testPacket).getSourceMACAddress();

        // Mock up our expected behavior
        IOFSwitch mockSwitch = createNiceMock(IOFSwitch.class);
        expect(mockSwitch.getId()).andReturn(1L).atLeastOnce();
        ITopologyService mockTopology = createNiceMock(ITopologyService.class);
        //expect(mockTopology.isInternal(new SwitchPortTuple(mockSwitch, 1))).andReturn(false);
        deviceManager.setTopology(mockTopology);

        Date currentDate = new Date();
        // build our expected Device
        Device device = new Device();
        // Set Device to always update last-seen to storage
        Device.setStorageUpdateInterval(1);
        device.setDataLayerAddress(dataLayerSource);
        device.addAttachmentPoint(new SwitchPortTuple(mockSwitch, (short)1), currentDate);
        Integer ipaddr = IPv4.toIPv4Address("192.168.1.1");
        device.addNetworkAddress(ipaddr, currentDate);

        // Start recording the replay on the mocks
        replay(mockSwitch, mockTopology);
        // Get the listener and trigger the packet in
        mockFloodlightProvider.dispatchMessage(mockSwitch, this.packetIn);
        
        Thread.sleep(100);
        
        // Get the listener and trigger the packet in
        mockFloodlightProvider.dispatchMessage(mockSwitch, this.packetIn);
        
        // Clear the device cache
        deviceManager.clearAllDeviceStateFromMemory();
        // Load the device cache from storage
        deviceManager.readAllDeviceStateFromStorage();
        
        // Make sure the last seen is after our date
        device = deviceManager.getDeviceByDataLayerAddress(dataLayerSource);
        assertTrue(device.getLastSeen().after(currentDate));
    }
    
    @Test
    public void testAttachmentPointFlapping() throws Exception {
        
        byte[] dataLayerSource = ((Ethernet)this.testPacket).getSourceMACAddress();

        // Mock up our expected behavior
        IOFSwitch mockSwitch = createMock(IOFSwitch.class);
        expect(mockSwitch.getId()).andReturn(1L).anyTimes();
        expect(mockSwitch.getStringId()).andReturn("00:00:00:00:00:00:00:01").anyTimes();
        ITopologyService mockTopology = createMock(ITopologyService.class);
        expect(mockTopology.isInternal(new SwitchPortTuple(mockSwitch, 1)))
                           .andReturn(false).atLeastOnce();
        expect(mockTopology.isInternal(new SwitchPortTuple(mockSwitch, 2)))
                           .andReturn(false).atLeastOnce();
        deviceManager.setTopology(mockTopology);

        // Start recording the replay on the mocks
        replay(mockSwitch, mockTopology);

        // Get the listener and trigger the packet in
        mockFloodlightProvider.dispatchMessage(mockSwitch, this.packetIn);
        mockFloodlightProvider.dispatchMessage(mockSwitch, this.packetIn.setInPort((short)2));
        mockFloodlightProvider.dispatchMessage(mockSwitch, this.packetIn.setInPort((short)1));
        mockFloodlightProvider.dispatchMessage(mockSwitch, this.packetIn.setInPort((short)2));
        mockFloodlightProvider.dispatchMessage(mockSwitch, this.packetIn.setInPort((short)1));
        mockFloodlightProvider.dispatchMessage(mockSwitch, this.packetIn.setInPort((short)2));

        Device device = deviceManager.getDeviceByDataLayerAddress(dataLayerSource);
        
        // Verify the replay matched our expectations
        verify(mockSwitch, mockTopology);

        // Verify the device
        assertEquals(device.getAttachmentPoints().size(), 1);
        assertEquals(device.getOldAttachmentPoints().size(), 1);
        for (DeviceAttachmentPoint ap : device.getOldAttachmentPoints()) {
            assertTrue(ap.isBlocked());
        }
        
        // Reset the device cache
        deviceManager.clearAllDeviceStateFromMemory();
    }
    
    private static final Map<String, Object> pcPort1;
    static {
    	pcPort1 = new HashMap<String, Object>();
    	pcPort1.put(DeviceManagerImpl.PORT_CHANNEL_COLUMN_NAME, "channel");
    	pcPort1.put(DeviceManagerImpl.PC_PORT_COLUMN_NAME, 1);
    	pcPort1.put(DeviceManagerImpl.PC_SWITCH_COLUMN_NAME, "00:00:00:00:00:00:00:01");
    	pcPort1.put(DeviceManagerImpl.PC_ID_COLUMN_NAME, "00:00:00:00:00:00:00:01|1");
    }
    
    private static final Map<String, Object> pcPort2;
    static {
    	pcPort2 = new HashMap<String, Object>();
    	pcPort2.put(DeviceManagerImpl.PORT_CHANNEL_COLUMN_NAME, "channel");
    	pcPort2.put(DeviceManagerImpl.PC_PORT_COLUMN_NAME, 2);
    	pcPort2.put(DeviceManagerImpl.PC_SWITCH_COLUMN_NAME, "00:00:00:00:00:00:00:01");
    	pcPort2.put(DeviceManagerImpl.PC_ID_COLUMN_NAME, "00:00:00:00:00:00:00:01|2");
    }
    
    private void setupPortChannel() {
        
        storageSource.insertRow(DeviceManagerImpl.PORT_CHANNEL_TABLE_NAME, pcPort1);
        storageSource.insertRow(DeviceManagerImpl.PORT_CHANNEL_TABLE_NAME, pcPort2);
        deviceManager.readPortChannelConfigFromStorage();
    }
    
    private void teardownPortChannel() {
        storageSource.deleteRow(DeviceManagerImpl.PORT_CHANNEL_TABLE_NAME,
                pcPort1.get(DeviceManagerImpl.PC_ID_COLUMN_NAME));
        storageSource.deleteRow(DeviceManagerImpl.PORT_CHANNEL_TABLE_NAME,
                pcPort2.get(DeviceManagerImpl.PC_ID_COLUMN_NAME));
        deviceManager.readPortChannelConfigFromStorage();
    }
    
    /**
     * The same test as testAttachmentPointFlapping except for port-channel
     * @throws Exception
     */
    @Test
    public void testPortChannel() throws Exception {
    	
        setupPortChannel();
        byte[] dataLayerSource = ((Ethernet)this.testPacket).getSourceMACAddress();

        // Mock up our expected behavior
        IOFSwitch mockSwitch = createMock(IOFSwitch.class);
        expect(mockSwitch.getId()).andReturn(1L).anyTimes();
        expect(mockSwitch.getStringId()).andReturn("00:00:00:00:00:00:00:01").anyTimes();
        ITopology mockTopology = createMock(ITopology.class);
        expect(mockTopology.isInternal(new SwitchPortTuple(mockSwitch, 1)))
                           .andReturn(false).atLeastOnce();
        expect(mockTopology.isInternal(new SwitchPortTuple(mockSwitch, 2)))
                           .andReturn(false).atLeastOnce();
        deviceManager.setTopology(mockTopology);

        // Start recording the replay on the mocks
        replay(mockSwitch, mockTopology);

        // Get the listener and trigger the packet in
        mockFloodlightProvider.dispatchMessage(mockSwitch, this.packetIn);
        mockFloodlightProvider.dispatchMessage(mockSwitch, this.packetIn.setInPort((short)2));
        mockFloodlightProvider.dispatchMessage(mockSwitch, this.packetIn.setInPort((short)1));
        mockFloodlightProvider.dispatchMessage(mockSwitch, this.packetIn.setInPort((short)2));
        mockFloodlightProvider.dispatchMessage(mockSwitch, this.packetIn.setInPort((short)1));
        mockFloodlightProvider.dispatchMessage(mockSwitch, this.packetIn.setInPort((short)2));

        Device device = deviceManager.getDeviceByDataLayerAddress(dataLayerSource);
        
        // Verify the replay matched our expectations
        verify(mockSwitch, mockTopology);

        // Verify the device
        assertEquals(device.getAttachmentPoints().size(), 1);
        assertEquals(device.getOldAttachmentPoints().size(), 1);
        for (DeviceAttachmentPoint ap : device.getOldAttachmentPoints()) {
            assertFalse(ap.isBlocked());
        }
        
        // Reset the device cache
        deviceManager.clearAllDeviceStateFromMemory();
        
        teardownPortChannel();
    }
}<|MERGE_RESOLUTION|>--- conflicted
+++ resolved
@@ -69,16 +69,9 @@
 
         mockFloodlightProvider = getMockFloodlightProvider();
         deviceManager = new DeviceManagerImpl();
-        storageSource = new MemoryStorageSource();
         deviceManager.setFloodlightProvider(mockFloodlightProvider);
-<<<<<<< HEAD
         deviceManager.storageSource = new MemoryStorageSource();
         deviceManager.startUp(null);
-        //deviceManager.startUp();
-=======
-        deviceManager.setStorageSource(storageSource);
-        deviceManager.startUp();
->>>>>>> ad472900
         
         // Build our test packet
         this.testPacket = new Ethernet()
