package net.floodlightcontroller.staticflowentry;

import static org.easymock.EasyMock.capture;
import static org.easymock.EasyMock.createMock;
import static org.easymock.EasyMock.expect;
import static org.easymock.EasyMock.expectLastCall;
import static org.easymock.EasyMock.replay;
import static org.easymock.EasyMock.verify;

import java.util.HashMap;
import java.util.List;
import java.util.Map;

import net.floodlightcontroller.core.FloodlightContext;
import net.floodlightcontroller.core.IOFSwitch;
import net.floodlightcontroller.core.test.MockFloodlightProvider;
import net.floodlightcontroller.staticflowentry.StaticFlowEntryPusher;
import net.floodlightcontroller.test.FloodlightTestCase;

import org.easymock.Capture;
import org.easymock.CaptureType;
import org.junit.Before;
import org.junit.Test;
import org.openflow.protocol.OFMessage;
import org.openflow.util.HexString;

public class StaticFlowEntryPusherTest extends FloodlightTestCase {
    String flowMod1, flowMod2;
    static String TestSwitch1DPID = "00:00:00:00:00:00:00:01";
    StaticFlowEntryPusher staticFlowEntryPusher;
    
    @Before
    public void setUp() throws Exception {
        super.setUp();
        flowMod1 = "{\"switch\": \"00:00:00:00:00:00:00:01\", " +
                   "\"name\": \"flow-mod-1\", " +
                   "\"cookie\": \"0\", " +
                   "\"priority\": \"32768\", " +
                   "\"ingress-port\": \"1\"," +
                   "\"active\": \"true\", " +
                   "\"actions\": \"output=3\"}";
        
        flowMod2 = "{\"switch\": \"00:00:00:00:00:00:00:01\", " +
                   "\"name\": \"flow-mod-2\", " +
                   "\"cookie\": \"0\", " +
                   "\"priority\": \"32768\", " +
                   "\"ingress-port\": \"2\"," +
                   "\"active\": \"true\", " +
                   "\"actions\": \"output=3\"}";

        staticFlowEntryPusher = new StaticFlowEntryPusher();
        staticFlowEntryPusher.floodlightProvider = 
                getMockFloodlightProvider();
        staticFlowEntryPusher.startUp(null);
}
    
    @Test
    public void testAddAndRemoveEntries() throws Exception {
<<<<<<< HEAD
=======
        StaticFlowEntryPusher staticFlowEntryPusher = 
                new StaticFlowEntryPusher();
        staticFlowEntryPusher.setFlowPushTime(200);
>>>>>>> e22c3f33
        IOFSwitch mockSwitch = createMock(IOFSwitch.class);
        long dpid = HexString.toLong(TestSwitch1DPID);
        Capture<OFMessage> writeCapture = new Capture<OFMessage>(CaptureType.ALL);
        Capture<FloodlightContext> contextCapture = 
                new Capture<FloodlightContext>(CaptureType.ALL);
        Capture<List<OFMessage>> writeCaptureList = 
                new Capture<List<OFMessage>>(CaptureType.ALL);
        
        mockSwitch.write(capture(writeCapture), capture(contextCapture));
        expectLastCall().anyTimes();
        mockSwitch.write(capture(writeCaptureList), capture(contextCapture));
        expectLastCall().anyTimes();
        
        MockFloodlightProvider mockFloodlightProvider = getMockFloodlightProvider();
        Map<Long, IOFSwitch> switchMap = new HashMap<Long, IOFSwitch>();
        switchMap.put(dpid, mockSwitch);
        mockFloodlightProvider.setSwitches(switchMap);
<<<<<<< HEAD
        //staticFlowEntryPusher.setFloodlightProvider(mockFloodlightProvider);
        long timeSfpStart = System.currentTimeMillis();
        //staticFlowEntryPusher.startUp();
=======
        staticFlowEntryPusher.setFloodlightProvider(mockFloodlightProvider);
        staticFlowEntryPusher.startUp();
>>>>>>> e22c3f33
        
        // if someone calls getId(), return this dpid instead
        expect(mockSwitch.getId()).andReturn(dpid).anyTimes();
        replay(mockSwitch);
        
        // hook the static pusher up to the fake switch
        staticFlowEntryPusher.addedSwitch(mockSwitch);
        
        verify(mockSwitch);
        
        // Add entries
        staticFlowEntryPusher.addEntry(flowMod1);
        staticFlowEntryPusher.addEntry(flowMod2);
        
        // Verify that the switch has gotten some flow_mods
        assertEquals(true, writeCapture.getValues().size() == 2);

        int count = 5;
        while (count >= 0) {
            Thread.sleep(staticFlowEntryPusher.getFlowPushTime());

            if (writeCapture.getValues().size() >= 4)
                break;

            count -= 1;
        }
        int newsize = writeCapture.getValues().size();
        // Make sure the entries were pushed again
        assertTrue(newsize >= 4);
        
        // Remove entries
        staticFlowEntryPusher.removeEntry(flowMod1);
        staticFlowEntryPusher.removeEntry(flowMod2);
        
        Thread.sleep(staticFlowEntryPusher.getFlowPushTime());
        // Make sure the entries were NOT pushed again
        assertEquals(newsize, writeCapture.getValues().size());
    }
}<|MERGE_RESOLUTION|>--- conflicted
+++ resolved
@@ -52,16 +52,11 @@
         staticFlowEntryPusher.floodlightProvider = 
                 getMockFloodlightProvider();
         staticFlowEntryPusher.startUp(null);
-}
+    }
     
     @Test
     public void testAddAndRemoveEntries() throws Exception {
-<<<<<<< HEAD
-=======
-        StaticFlowEntryPusher staticFlowEntryPusher = 
-                new StaticFlowEntryPusher();
         staticFlowEntryPusher.setFlowPushTime(200);
->>>>>>> e22c3f33
         IOFSwitch mockSwitch = createMock(IOFSwitch.class);
         long dpid = HexString.toLong(TestSwitch1DPID);
         Capture<OFMessage> writeCapture = new Capture<OFMessage>(CaptureType.ALL);
@@ -79,14 +74,7 @@
         Map<Long, IOFSwitch> switchMap = new HashMap<Long, IOFSwitch>();
         switchMap.put(dpid, mockSwitch);
         mockFloodlightProvider.setSwitches(switchMap);
-<<<<<<< HEAD
-        //staticFlowEntryPusher.setFloodlightProvider(mockFloodlightProvider);
         long timeSfpStart = System.currentTimeMillis();
-        //staticFlowEntryPusher.startUp();
-=======
-        staticFlowEntryPusher.setFloodlightProvider(mockFloodlightProvider);
-        staticFlowEntryPusher.startUp();
->>>>>>> e22c3f33
         
         // if someone calls getId(), return this dpid instead
         expect(mockSwitch.getId()).andReturn(dpid).anyTimes();
