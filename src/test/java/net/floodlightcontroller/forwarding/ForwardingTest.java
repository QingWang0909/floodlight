/**
 *    Copyright 2011, Big Switch Networks, Inc.
 *    Originally created by David Erickson, Stanford University
 *
 *    Licensed under the Apache License, Version 2.0 (the "License"); you may
 *    not use this file except in compliance with the License. You may obtain
 *    a copy of the License at
 *
 *         http://www.apache.org/licenses/LICENSE-2.0
 *
 *    Unless required by applicable law or agreed to in writing, software
 *    distributed under the License is distributed on an "AS IS" BASIS, WITHOUT
 *    WARRANTIES OR CONDITIONS OF ANY KIND, either express or implied. See the
 *    License for the specific language governing permissions and limitations
 *    under the License.
 **/

package net.floodlightcontroller.forwarding;

import static org.easymock.EasyMock.*;
import static org.junit.Assert.*;

import java.util.ArrayList;
import java.util.Date;
import java.util.HashMap;
import java.util.HashSet;
import java.util.Iterator;
import java.util.List;
import java.util.Map;
import java.util.Set;

import net.floodlightcontroller.core.FloodlightContext;
import net.floodlightcontroller.core.IFloodlightProviderService;
import net.floodlightcontroller.core.IOFSwitch;
import net.floodlightcontroller.core.SwitchDescription;
import net.floodlightcontroller.core.internal.IOFSwitchService;
import net.floodlightcontroller.core.module.FloodlightModuleContext;
import net.floodlightcontroller.core.test.MockThreadPoolService;
import net.floodlightcontroller.core.types.NodePortTuple;
import net.floodlightcontroller.core.util.AppCookie;
import net.floodlightcontroller.debugcounter.IDebugCounterService;
import net.floodlightcontroller.debugcounter.MockDebugCounterService;
import net.floodlightcontroller.devicemanager.internal.DefaultEntityClassifier;
import net.floodlightcontroller.devicemanager.test.MockDeviceManager;
import net.floodlightcontroller.devicemanager.IDevice;
import net.floodlightcontroller.devicemanager.IDeviceService;
import net.floodlightcontroller.devicemanager.IEntityClassifierService;
import net.floodlightcontroller.linkdiscovery.ILinkDiscoveryService;
import net.floodlightcontroller.linkdiscovery.internal.LinkDiscoveryManager;
import net.floodlightcontroller.packet.Data;
import net.floodlightcontroller.packet.Ethernet;
import net.floodlightcontroller.packet.IPacket;
import net.floodlightcontroller.packet.IPv4;
import net.floodlightcontroller.packet.IPv6;
import net.floodlightcontroller.packet.UDP;
import net.floodlightcontroller.routing.IRoutingDecision.RoutingAction;
import net.floodlightcontroller.routing.IRoutingService;
<<<<<<< HEAD
import net.floodlightcontroller.routing.Path;
=======
import net.floodlightcontroller.routing.Route;
import net.floodlightcontroller.routing.RoutingDecision;
>>>>>>> 7f62a18c
import net.floodlightcontroller.test.FloodlightTestCase;
import net.floodlightcontroller.threadpool.IThreadPoolService;
import net.floodlightcontroller.topology.ITopologyListener;
import net.floodlightcontroller.topology.ITopologyService;
import net.floodlightcontroller.util.OFMessageUtils;
import net.floodlightcontroller.forwarding.Forwarding;

import org.easymock.Capture;
import org.easymock.CaptureType;
import org.easymock.EasyMock;
import org.junit.Test;
import org.projectfloodlight.openflow.protocol.OFFeaturesReply;
import org.projectfloodlight.openflow.protocol.OFFlowMod;
import org.projectfloodlight.openflow.protocol.match.Match;
import org.projectfloodlight.openflow.protocol.match.MatchField;
import org.projectfloodlight.openflow.protocol.OFDescStatsReply;
import org.projectfloodlight.openflow.protocol.OFFactories;
import org.projectfloodlight.openflow.protocol.OFFactory;
import org.projectfloodlight.openflow.protocol.OFMessage;
import org.projectfloodlight.openflow.protocol.OFPacketIn;
import org.projectfloodlight.openflow.protocol.OFPacketOut;
import org.projectfloodlight.openflow.protocol.OFVersion;
import org.projectfloodlight.openflow.types.DatapathId;
import org.projectfloodlight.openflow.types.EthType;
import org.projectfloodlight.openflow.types.IPv4Address;
import org.projectfloodlight.openflow.types.IPv6Address;
import org.projectfloodlight.openflow.types.IpProtocol;
import org.projectfloodlight.openflow.types.MacAddress;
import org.projectfloodlight.openflow.types.Masked;
import org.projectfloodlight.openflow.types.OFBufferId;
import org.projectfloodlight.openflow.types.OFPort;
import org.projectfloodlight.openflow.types.TransportPort;
import org.projectfloodlight.openflow.types.U64;
import org.projectfloodlight.openflow.types.VlanVid;
import org.projectfloodlight.openflow.protocol.OFPacketInReason;
import org.projectfloodlight.openflow.protocol.action.OFAction;
import org.projectfloodlight.openflow.protocol.action.OFActionOutput;
import org.sdnplatform.sync.ISyncService;
import org.sdnplatform.sync.test.MockSyncService;

import com.google.common.collect.ImmutableList;

public class ForwardingTest extends FloodlightTestCase {
	protected FloodlightContext cntx;
	protected MockDeviceManager deviceManager;
	protected IRoutingService routingEngine;
	protected Forwarding forwarding;
	protected ITopologyService topology;
	protected LinkDiscoveryManager linkService;
	protected MockThreadPoolService threadPool;
	protected IOFSwitch sw1, sw2;
	protected OFFeaturesReply swFeatures;
	protected OFDescStatsReply swDescription;
	protected IDevice srcDevice, dstDevice1, dstDevice2; /* reuse for IPv4 and IPv6 */
	protected OFPacketIn packetIn;
	protected OFPacketIn packetInIPv6;
	protected OFPacketOut packetOut;
	protected OFPacketOut packetOutIPv6;
	protected OFPacketOut packetOutFlooded;
	protected OFPacketOut packetOutFloodedIPv6;
	protected IPacket testPacket;
	protected IPacket testPacketIPv6;
	protected byte[] testPacketSerialized;
	protected byte[] testPacketSerializedIPv6;
	protected int expected_wildcards;
	protected Date currentDate;
	private MockSyncService mockSyncService;
	private OFFactory factory = OFFactories.getFactory(OFVersion.OF_13);


	@Override
	public void setUp() throws Exception {
		super.setUp();

		cntx = new FloodlightContext();

		// Module loader setup
		mockFloodlightProvider = getMockFloodlightProvider();
		forwarding = new Forwarding();
		threadPool = new MockThreadPoolService();
		deviceManager = new MockDeviceManager();
		routingEngine = createMock(IRoutingService.class);
		topology = createMock(ITopologyService.class);
		mockSyncService = new MockSyncService();
		linkService = new LinkDiscoveryManager();
		DefaultEntityClassifier entityClassifier = new DefaultEntityClassifier();

		FloodlightModuleContext fmc = new FloodlightModuleContext();
		fmc.addService(IFloodlightProviderService.class,
				mockFloodlightProvider);
		fmc.addService(IThreadPoolService.class, threadPool);
		fmc.addService(ITopologyService.class, topology);
		fmc.addService(IRoutingService.class, routingEngine);
		fmc.addService(IDeviceService.class, deviceManager);
		fmc.addService(IEntityClassifierService.class, entityClassifier);
		fmc.addService(ISyncService.class, mockSyncService);
		fmc.addService(IDebugCounterService.class, new MockDebugCounterService());
		fmc.addService(IOFSwitchService.class, getMockSwitchService());
		fmc.addService(ILinkDiscoveryService.class, linkService);

		topology.addListener(anyObject(ITopologyListener.class));
		expectLastCall().anyTimes();
		expect(topology.isBroadcastAllowed(anyObject(DatapathId.class), anyObject(OFPort.class))).andReturn(true).anyTimes();
		replay(topology);

		threadPool.init(fmc);
		mockSyncService.init(fmc);
		linkService.init(fmc);
		deviceManager.init(fmc);
		forwarding.init(fmc);
		entityClassifier.init(fmc);
		threadPool.startUp(fmc);
		mockSyncService.startUp(fmc);
		linkService.startUp(fmc);
		deviceManager.startUp(fmc);
		forwarding.startUp(fmc);
		entityClassifier.startUp(fmc);
		verify(topology);

		swDescription = factory.buildDescStatsReply().build();
		swFeatures = factory.buildFeaturesReply().setNBuffers(1000).build();
		// Mock switches
		sw1 = EasyMock.createMock(IOFSwitch.class);
		expect(sw1.getId()).andReturn(DatapathId.of(1L)).anyTimes();
		expect(sw1.getOFFactory()).andReturn(factory).anyTimes();
		expect(sw1.getBuffers()).andReturn(swFeatures.getNBuffers()).anyTimes();
		

		sw2 = EasyMock.createMock(IOFSwitch.class);
		expect(sw2.getId()).andReturn(DatapathId.of(2L)).anyTimes();
		expect(sw2.getOFFactory()).andReturn(factory).anyTimes();
		expect(sw2.getBuffers()).andReturn(swFeatures.getNBuffers()).anyTimes();

		expect(sw1.hasAttribute(IOFSwitch.PROP_SUPPORTS_OFPP_TABLE)).andReturn(true).anyTimes();

		expect(sw2.hasAttribute(IOFSwitch.PROP_SUPPORTS_OFPP_TABLE)).andReturn(true).anyTimes();
		
		expect(sw1.getSwitchDescription()).andReturn(new SwitchDescription(swDescription)).anyTimes();
		expect(sw2.getSwitchDescription()).andReturn(new SwitchDescription(swDescription)).anyTimes();
		
		expect(sw1.isActive()).andReturn(true).anyTimes();
		expect(sw2.isActive()).andReturn(true).anyTimes();

		// Load the switch map
		Map<DatapathId, IOFSwitch> switches = new HashMap<DatapathId, IOFSwitch>();
		switches.put(DatapathId.of(1L), sw1);
		switches.put(DatapathId.of(2L), sw2);
		getMockSwitchService().setSwitches(switches);

		// Build test packet
		testPacket = new Ethernet()
		.setDestinationMACAddress("00:11:22:33:44:55")
		.setSourceMACAddress("00:44:33:22:11:00")
		.setEtherType(EthType.IPv4)
		.setPayload(
				new IPv4()
				.setTtl((byte) 128)
				.setSourceAddress("192.168.1.1")
				.setDestinationAddress("192.168.1.2")
				.setPayload(new UDP()
				.setSourcePort((short) 5000)
				.setDestinationPort((short) 5001)
				.setPayload(new Data(new byte[] {0x01}))));

		testPacketIPv6 = new Ethernet()
		.setDestinationMACAddress("00:11:22:33:44:55")
		.setSourceMACAddress("00:44:33:22:11:00")
		.setEtherType(EthType.IPv6)
		.setPayload(
				new IPv6()
				.setHopLimit((byte) 128)
				.setSourceAddress(IPv6Address.of(1, 1))
				.setDestinationAddress(IPv6Address.of(2, 2))
				.setNextHeader(IpProtocol.UDP)
				.setPayload(new UDP()
				.setSourcePort((short) 5000)
				.setDestinationPort((short) 5001)
				.setPayload(new Data(new byte[] {0x01}))));

		currentDate = new Date();

		// Mock Packet-in
		testPacketSerialized = testPacket.serialize();
		testPacketSerializedIPv6 = testPacketIPv6.serialize();
		
		packetIn = factory.buildPacketIn()
				.setMatch(factory.buildMatch()
						.setExact(MatchField.IN_PORT, OFPort.of(1))
						.setExact(MatchField.ETH_SRC, MacAddress.of("00:44:33:22:11:00"))
						.setExact(MatchField.ETH_DST, MacAddress.of("00:11:22:33:44:55"))
						.setExact(MatchField.ETH_TYPE, EthType.IPv4)
						.setExact(MatchField.IPV4_SRC, IPv4Address.of("192.168.1.1"))
						.setExact(MatchField.IPV4_DST, IPv4Address.of("192.168.1.2"))
						.setExact(MatchField.IP_PROTO, IpProtocol.UDP)
						.setExact(MatchField.UDP_SRC, TransportPort.of(5000))
						.setExact(MatchField.UDP_DST, TransportPort.of(5001))
						.build())
						.setBufferId(OFBufferId.NO_BUFFER)
						.setData(testPacketSerialized)
						.setReason(OFPacketInReason.NO_MATCH)
						.build();		
		packetInIPv6 = factory.buildPacketIn()
				.setMatch(factory.buildMatch()
						.setExact(MatchField.IN_PORT, OFPort.of(1))
						.setExact(MatchField.ETH_SRC, MacAddress.of("00:44:33:22:11:00"))
						.setExact(MatchField.ETH_DST, MacAddress.of("00:11:22:33:44:55"))
						.setExact(MatchField.ETH_TYPE, EthType.IPv6)
						.setExact(MatchField.IPV6_SRC, IPv6Address.of(1, 1))
						.setExact(MatchField.IPV6_DST, IPv6Address.of(2, 2))
						.setExact(MatchField.IP_PROTO, IpProtocol.UDP)
						.setExact(MatchField.UDP_SRC, TransportPort.of(5000))
						.setExact(MatchField.UDP_DST, TransportPort.of(5001))
						.build())
						.setBufferId(OFBufferId.NO_BUFFER)
						.setData(testPacketSerializedIPv6)
						.setReason(OFPacketInReason.NO_MATCH)
						.build();

		// Mock Packet-out
		List<OFAction> poactions = new ArrayList<OFAction>();
		poactions.add(factory.actions().output(OFPort.of(3), Integer.MAX_VALUE));
		packetOut = factory.buildPacketOut()
				.setBufferId(this.packetIn.getBufferId())
				.setActions(poactions)
				.setInPort(OFPort.of(1))
				.setData(testPacketSerialized)
				.setXid(15)
				.build();
		packetOutIPv6 = factory.buildPacketOut()
				.setBufferId(this.packetInIPv6.getBufferId())
				.setActions(poactions)
				.setInPort(OFPort.of(1))
				.setData(testPacketSerializedIPv6)
				.setXid(15)
				.build();

		// Mock Packet-out with OFPP_FLOOD action (list of ports to flood)
		poactions = new ArrayList<OFAction>();
		poactions.add(factory.actions().output(OFPort.of(10), Integer.MAX_VALUE));
		packetOutFlooded = factory.buildPacketOut()
				.setBufferId(this.packetIn.getBufferId())
				.setInPort(packetIn.getMatch().get(MatchField.IN_PORT))
				.setXid(17)
				.setActions(poactions)
				.setData(testPacketSerialized)
				.build();
		packetOutFloodedIPv6 = factory.buildPacketOut()
				.setBufferId(this.packetInIPv6.getBufferId())
				.setInPort(packetInIPv6.getMatch().get(MatchField.IN_PORT))
				.setXid(17)
				.setActions(poactions)
				.setData(testPacketSerializedIPv6)
				.build();
	}
	
	void removeDeviceFromContext() {
		IFloodlightProviderService.bcStore.
		remove(cntx,
				IFloodlightProviderService.CONTEXT_PI_PAYLOAD);
		IFloodlightProviderService.bcStore.
		remove(cntx,
				IDeviceService.CONTEXT_SRC_DEVICE);
		IFloodlightProviderService.bcStore.
		remove(cntx,
				IDeviceService.CONTEXT_DST_DEVICE);
	}

	static boolean messageListsEqualIgnoreXid(List<OFMessage> c1, List<OFMessage> c2) {
		if (c1 == c2) {
			return true;
		}

		if (c1 == null || c2 == null) {
			return false;
		}

		if (c1.size() != c2.size()) {
			return false;
		}

		Iterator<OFMessage> it1 = c1.iterator();
		Iterator<OFMessage> it2 = c2.iterator();
		while (it1.hasNext()) {
			OFMessage m1 = it1.next();
			OFMessage m2 = it2.next();
			if (m1 == m2) {
				continue;
			}

			if (m1 == null || m2 == null || !m1.equalsIgnoreXid(m2)) {
				return false;
			}
		}

		return true;
	}

	enum DestDeviceToLearn { NONE, DEVICE1 ,DEVICE2 };
	public void learnDevices(DestDeviceToLearn destDeviceToLearn) {
		// Build src and dest devices
		MacAddress dataLayerSource = ((Ethernet)testPacket).getSourceMACAddress();
		MacAddress dataLayerDest =
				((Ethernet)testPacket).getDestinationMACAddress();
		IPv4Address networkSource =
				((IPv4)((Ethernet)testPacket).getPayload()).
				getSourceAddress();
		IPv4Address networkDest =
				((IPv4)((Ethernet)testPacket).getPayload()).
				getDestinationAddress();

		reset(topology);
		expect(topology.isAttachmentPointPort(DatapathId.of(1L), OFPort.of(1)))
		.andReturn(true)
		.anyTimes();
		expect(topology.isAttachmentPointPort(DatapathId.of(2L), OFPort.of(3)))
		.andReturn(true)
		.anyTimes();
		expect(topology.isAttachmentPointPort(DatapathId.of(1L), OFPort.of(3)))
		.andReturn(true)
		.anyTimes();
		replay(topology);

		srcDevice =
				deviceManager.learnEntity(dataLayerSource, VlanVid.ZERO, 
						networkSource, IPv6Address.NONE,
						DatapathId.of(1), OFPort.of(1));
		IDeviceService.fcStore. put(cntx,
				IDeviceService.CONTEXT_SRC_DEVICE,
				srcDevice);
		if (destDeviceToLearn == DestDeviceToLearn.DEVICE1) {
			dstDevice1 =
					deviceManager.learnEntity(dataLayerDest, VlanVid.ZERO, 
							networkDest, IPv6Address.NONE,
							DatapathId.of(2), OFPort.of(3));
			IDeviceService.fcStore.put(cntx,
					IDeviceService.CONTEXT_DST_DEVICE,
					dstDevice1);
		}
		if (destDeviceToLearn == DestDeviceToLearn.DEVICE2) {
			dstDevice2 =
					deviceManager.learnEntity(dataLayerDest, VlanVid.ZERO, 
							networkDest, IPv6Address.NONE,
							DatapathId.of(1), OFPort.of(3));
			IDeviceService.fcStore.put(cntx,
					IDeviceService.CONTEXT_DST_DEVICE,
					dstDevice2);
		}
		verify(topology);
		
		IFloodlightProviderService.bcStore.
		put(cntx,
				IFloodlightProviderService.CONTEXT_PI_PAYLOAD,
				(Ethernet)testPacket);
	}
	
	public void learnDevicesIPv6(DestDeviceToLearn destDeviceToLearn) {
		// Build src and dest devices
		MacAddress dataLayerSource = ((Ethernet)testPacketIPv6).getSourceMACAddress();
		MacAddress dataLayerDest =
				((Ethernet)testPacketIPv6).getDestinationMACAddress();
		IPv6Address networkSource =
				((IPv6)((Ethernet)testPacketIPv6).getPayload()).
				getSourceAddress();
		IPv6Address networkDest =
				((IPv6)((Ethernet)testPacketIPv6).getPayload()).
				getDestinationAddress();

		reset(topology);
		expect(topology.isAttachmentPointPort(DatapathId.of(1L), OFPort.of(1)))
		.andReturn(true)
		.anyTimes();
		expect(topology.isAttachmentPointPort(DatapathId.of(2L), OFPort.of(3)))
		.andReturn(true)
		.anyTimes();
		expect(topology.isAttachmentPointPort(DatapathId.of(1L), OFPort.of(3)))
		.andReturn(true)
		.anyTimes();
		replay(topology);

		srcDevice =
				deviceManager.learnEntity(dataLayerSource, VlanVid.ZERO, 
						IPv4Address.NONE, networkSource,
						DatapathId.of(1), OFPort.of(1));
		IDeviceService.fcStore.put(cntx,
				IDeviceService.CONTEXT_SRC_DEVICE,
				srcDevice);
		if (destDeviceToLearn == DestDeviceToLearn.DEVICE1) {
			dstDevice1 =
					deviceManager.learnEntity(dataLayerDest, VlanVid.ZERO, 
							IPv4Address.NONE, networkDest,
							DatapathId.of(2), OFPort.of(3));
			IDeviceService.fcStore.put(cntx,
					IDeviceService.CONTEXT_DST_DEVICE,
					dstDevice1);
		}
		if (destDeviceToLearn == DestDeviceToLearn.DEVICE2) {
			dstDevice2 =
					deviceManager.learnEntity(dataLayerDest, VlanVid.ZERO, 
							 IPv4Address.NONE, networkDest,
							DatapathId.of(1), OFPort.of(3));
			IDeviceService.fcStore.put(cntx,
					IDeviceService.CONTEXT_DST_DEVICE,
					dstDevice2);
		}
		verify(topology);
		
		IFloodlightProviderService.bcStore.
		put(cntx,
				IFloodlightProviderService.CONTEXT_PI_PAYLOAD,
				(Ethernet)testPacketIPv6);
	}

	@Test
	public void testForwardMultiSwitchPath() throws Exception {
		learnDevices(DestDeviceToLearn.DEVICE1);

		Capture<OFMessage> wc1 = EasyMock.newCapture(CaptureType.ALL);
		Capture<OFMessage> wc2 = EasyMock.newCapture(CaptureType.ALL);

		Path route = new Path(DatapathId.of(1L), DatapathId.of(2L));
		List<NodePortTuple> nptList = new ArrayList<NodePortTuple>();
		nptList.add(new NodePortTuple(DatapathId.of(1L), OFPort.of(1)));
		nptList.add(new NodePortTuple(DatapathId.of(1L), OFPort.of(3)));
		nptList.add(new NodePortTuple(DatapathId.of(2L), OFPort.of(1)));
		nptList.add(new NodePortTuple(DatapathId.of(2L), OFPort.of(3)));
		route.setPath(nptList);
<<<<<<< HEAD
		expect(routingEngine.getPath(DatapathId.of(1L), OFPort.of(1), DatapathId.of(2L), OFPort.of(3))).andReturn(route).atLeastOnce();

=======
		reset(routingEngine);
		expect(routingEngine.getRoute(DatapathId.of(1L), OFPort.of(1), DatapathId.of(2L), OFPort.of(3), Forwarding.DEFAULT_FORWARDING_COOKIE)).andReturn(route).atLeastOnce();
		
>>>>>>> 7f62a18c
		// Expected Flow-mods
		Match match = packetIn.getMatch();
		OFActionOutput action = factory.actions().output(OFPort.of(3), Integer.MAX_VALUE);
		List<OFAction> actions = new ArrayList<OFAction>();
		actions.add(action);

		OFFlowMod fm1 = factory.buildFlowAdd()
				.setIdleTimeout((short)5)
				.setMatch(match)
				.setActions(actions)
				.setOutPort(action.getPort())
				.setBufferId(OFBufferId.NO_BUFFER)
				.setCookie(U64.of(2L << 52))
				.setPriority(1)
				.build();
		OFFlowMod fm2 = fm1.createBuilder().build();

		expect(sw1.write(capture(wc1))).andReturn(true).anyTimes();
		expect(sw2.write(capture(wc2))).andReturn(true).anyTimes();

		reset(topology);
		expect(topology.getClusterId(DatapathId.of(1L))).andReturn(DatapathId.of(1L)).anyTimes();
		expect(topology.getClusterId(DatapathId.of(2L))).andReturn(DatapathId.of(1L)).anyTimes();
		expect(topology.isAttachmentPointPort(DatapathId.of(1L),  OFPort.of(1))).andReturn(true).anyTimes();
		expect(topology.isAttachmentPointPort(DatapathId.of(2L),  OFPort.of(3))).andReturn(true).anyTimes();
		expect(topology.isBroadcastAllowed(DatapathId.of(anyLong()), OFPort.of(anyShort()))).andReturn(true).anyTimes();
		expect(topology.isEdge(DatapathId.of(1L), OFPort.of(1))).andReturn(true).anyTimes();
		expect(topology.isEdge(DatapathId.of(2L), OFPort.of(3))).andReturn(true).anyTimes();

		// Reset mocks, trigger the packet in, and validate results
		replay(sw1, sw2, routingEngine, topology);
		forwarding.receive(sw1, this.packetIn, cntx);
		verify(sw1, sw2, routingEngine);

		assertTrue(wc1.hasCaptured());  // wc1 should get packetout + flowmod.
		assertTrue(wc2.hasCaptured());  // wc2 should be a flowmod.

		List<OFMessage> msglist = wc1.getValues();

		for (OFMessage m: msglist) {
			if (m instanceof OFFlowMod)
				assertEquals(OFMessageUtils.OFMessageIgnoreXid.of(fm1), OFMessageUtils.OFMessageIgnoreXid.of(m));
			else if (m instanceof OFPacketOut) {
                assertEquals(OFMessageUtils.OFMessageIgnoreXid.of(packetOut), OFMessageUtils.OFMessageIgnoreXid.of(m));
			}
		}

		OFMessage m = wc2.getValue();
		assert (m instanceof OFFlowMod);
        assertEquals(OFMessageUtils.OFMessageIgnoreXid.of(m), OFMessageUtils.OFMessageIgnoreXid.of(fm2));
		
		removeDeviceFromContext();
	}
	
	@Test
	public void testForwardMultiSwitchPathIPv6() throws Exception {
		learnDevicesIPv6(DestDeviceToLearn.DEVICE1);

		Capture<OFMessage> wc1 = EasyMock.newCapture(CaptureType.ALL);
		Capture<OFMessage> wc2 = EasyMock.newCapture(CaptureType.ALL);

		Path route = new Path(DatapathId.of(1L), DatapathId.of(2L));
		List<NodePortTuple> nptList = new ArrayList<NodePortTuple>();
		nptList.add(new NodePortTuple(DatapathId.of(1L), OFPort.of(1)));
		nptList.add(new NodePortTuple(DatapathId.of(1L), OFPort.of(3)));
		nptList.add(new NodePortTuple(DatapathId.of(2L), OFPort.of(1)));
		nptList.add(new NodePortTuple(DatapathId.of(2L), OFPort.of(3)));
		route.setPath(nptList);
<<<<<<< HEAD
		expect(routingEngine.getPath(DatapathId.of(1L), OFPort.of(1), DatapathId.of(2L), OFPort.of(3))).andReturn(route).atLeastOnce();

=======
		reset(routingEngine);
		expect(routingEngine.getRoute(DatapathId.of(1L), OFPort.of(1), DatapathId.of(2L), OFPort.of(3), Forwarding.DEFAULT_FORWARDING_COOKIE)).andReturn(route).atLeastOnce();
		
>>>>>>> 7f62a18c
		// Expected Flow-mods
		Match match = packetInIPv6.getMatch();
		OFActionOutput action = factory.actions().output(OFPort.of(3), Integer.MAX_VALUE);
		List<OFAction> actions = new ArrayList<OFAction>();
		actions.add(action);

		OFFlowMod fm1 = factory.buildFlowAdd()
				.setIdleTimeout((short)5)
				.setMatch(match)
				.setActions(actions)
				.setOutPort(action.getPort())
				.setBufferId(OFBufferId.NO_BUFFER)
				.setCookie(U64.of(2L << 52))
				.setPriority(1)
				.build();
		OFFlowMod fm2 = fm1.createBuilder().build();

		expect(sw1.write(capture(wc1))).andReturn(true).anyTimes();
		expect(sw2.write(capture(wc2))).andReturn(true).anyTimes();

		reset(topology);
		expect(topology.getClusterId(DatapathId.of(1L))).andReturn(DatapathId.of(1L)).anyTimes();
		expect(topology.getClusterId(DatapathId.of(2L))).andReturn(DatapathId.of(1L)).anyTimes();
		expect(topology.isAttachmentPointPort(DatapathId.of(1L),  OFPort.of(1))).andReturn(true).anyTimes();
		expect(topology.isAttachmentPointPort(DatapathId.of(2L),  OFPort.of(3))).andReturn(true).anyTimes();
		expect(topology.isBroadcastAllowed(DatapathId.of(anyLong()), OFPort.of(anyShort()))).andReturn(true).anyTimes();
		expect(topology.isEdge(DatapathId.of(1L), OFPort.of(1))).andReturn(true).anyTimes();
		expect(topology.isEdge(DatapathId.of(2L), OFPort.of(3))).andReturn(true).anyTimes();
		
		// Reset mocks, trigger the packet in, and validate results
		replay(sw1, sw2, routingEngine, topology);
		forwarding.receive(sw1, this.packetInIPv6, cntx);
		verify(sw1, sw2, routingEngine);

		assertTrue(wc1.hasCaptured());  // wc1 should get packetout + flowmod.
		assertTrue(wc2.hasCaptured());  // wc2 should be a flowmod.

		List<OFMessage> msglist = wc1.getValues();

		for (OFMessage m: msglist) {
			if (m instanceof OFFlowMod)
                assertEquals(OFMessageUtils.OFMessageIgnoreXid.of(fm1), OFMessageUtils.OFMessageIgnoreXid.of(m));
			else if (m instanceof OFPacketOut) {
                assertEquals(OFMessageUtils.OFMessageIgnoreXid.of(packetOutIPv6), OFMessageUtils.OFMessageIgnoreXid.of(m));
			}
		}

		OFMessage m = wc2.getValue();
		assert (m instanceof OFFlowMod);
        assertEquals(OFMessageUtils.OFMessageIgnoreXid.of(m), OFMessageUtils.OFMessageIgnoreXid.of(fm2));
		
		removeDeviceFromContext();
	}

	@Test
	public void testForwardSingleSwitchPath() throws Exception {
		learnDevices(DestDeviceToLearn.DEVICE2);

		Capture<OFMessage> wc1 = EasyMock.newCapture(CaptureType.ALL);
		Capture<OFMessage> wc2 = EasyMock.newCapture(CaptureType.ALL);

		Path route = new  Path(DatapathId.of(1L), DatapathId.of(1L));
		route.getPath().add(new NodePortTuple(DatapathId.of(1L), OFPort.of(1)));
		route.getPath().add(new NodePortTuple(DatapathId.of(1L), OFPort.of(3)));
<<<<<<< HEAD
		expect(routingEngine.getPath(DatapathId.of(1L), OFPort.of(1), DatapathId.of(1L), OFPort.of(3))).andReturn(route).atLeastOnce();

=======
		
>>>>>>> 7f62a18c
		// Expected Flow-mods
		Match match = packetIn.getMatch();
		OFActionOutput action = factory.actions().output(OFPort.of(3), Integer.MAX_VALUE);
		List<OFAction> actions = new ArrayList<OFAction>();
		actions.add(action);
		
		//routingEngine.addRoutingDecisionChangedListener(anyObject(IRoutingDecisionChangedListener.class));

		OFFlowMod fm1 = factory.buildFlowAdd()
				.setIdleTimeout((short)5)
				.setMatch(match)
				.setActions(actions)
				.setOutPort(OFPort.of(3))
				.setBufferId(OFBufferId.NO_BUFFER)
				.setCookie(U64.of(2L<< 52))
				.setPriority(1)
				.build();

		// Record expected packet-outs/flow-mods
		expect(sw1.write(capture(wc1))).andReturn(true).once();
		expect(sw1.write(capture(wc2))).andReturn(true).once();

		reset(topology);
		expect(topology.isBroadcastAllowed(DatapathId.of(anyLong()), OFPort.of(anyShort()))).andReturn(true).anyTimes();
		expect(topology.getClusterId(DatapathId.of(1L))).andReturn(DatapathId.of(1L)).anyTimes();
		expect(topology.isAttachmentPointPort(DatapathId.of(1L), OFPort.of(1))).andReturn(true).anyTimes();
		expect(topology.isAttachmentPointPort(DatapathId.of(1L), OFPort.of(3))).andReturn(true).anyTimes();
		expect(topology.isEdge(DatapathId.of(1L), OFPort.of(1))).andReturn(true).anyTimes();
		expect(topology.isEdge(DatapathId.of(1L), OFPort.of(3))).andReturn(true).anyTimes();

		// Reset mocks, trigger the packet in, and validate results
		reset(routingEngine);
		expect(routingEngine.getRoute(DatapathId.of(1L), OFPort.of(1), DatapathId.of(1L), OFPort.of(3), Forwarding.DEFAULT_FORWARDING_COOKIE)).andReturn(route).atLeastOnce();
		replay(sw1, sw2, routingEngine, topology);
		forwarding.receive(sw1, this.packetIn, cntx);
		verify(sw1, sw2, routingEngine);

		assertTrue(wc1.hasCaptured());
		assertTrue(wc2.hasCaptured());

        assertEquals(OFMessageUtils.OFMessageIgnoreXid.of(wc1.getValue()), OFMessageUtils.OFMessageIgnoreXid.of(fm1));
        assertEquals(OFMessageUtils.OFMessageIgnoreXid.of(wc2.getValue()), OFMessageUtils.OFMessageIgnoreXid.of(packetOut));
		
		removeDeviceFromContext();
	}
	
	@Test
	public void testForwardSingleSwitchPathIPv6() throws Exception {
		learnDevicesIPv6(DestDeviceToLearn.DEVICE2);

		Capture<OFMessage> wc1 = EasyMock.newCapture(CaptureType.ALL);
		Capture<OFMessage> wc2 = EasyMock.newCapture(CaptureType.ALL);

		Path route = new  Path(DatapathId.of(1L), DatapathId.of(1L));
		route.getPath().add(new NodePortTuple(DatapathId.of(1L), OFPort.of(1)));
		route.getPath().add(new NodePortTuple(DatapathId.of(1L), OFPort.of(3)));
<<<<<<< HEAD
		expect(routingEngine.getPath(DatapathId.of(1L), OFPort.of(1), DatapathId.of(1L), OFPort.of(3))).andReturn(route).atLeastOnce();

=======
		reset(routingEngine);
		expect(routingEngine.getRoute(DatapathId.of(1L), OFPort.of(1), DatapathId.of(1L), OFPort.of(3), Forwarding.DEFAULT_FORWARDING_COOKIE)).andReturn(route).atLeastOnce();
		
>>>>>>> 7f62a18c
		// Expected Flow-mods
		Match match = packetInIPv6.getMatch();
		OFActionOutput action = factory.actions().output(OFPort.of(3), Integer.MAX_VALUE);
		List<OFAction> actions = new ArrayList<OFAction>();
		actions.add(action);

		OFFlowMod fm1 = factory.buildFlowAdd()
				.setIdleTimeout((short)5)
				.setMatch(match)
				.setActions(actions)
				.setOutPort(OFPort.of(3))
				.setBufferId(OFBufferId.NO_BUFFER)
				.setCookie(U64.of(2L<< 52))
				.setPriority(1)
				.build();

		// Record expected packet-outs/flow-mods
		expect(sw1.write(capture(wc1))).andReturn(true).once();
		expect(sw1.write(capture(wc2))).andReturn(true).once();

		reset(topology);
		expect(topology.isBroadcastAllowed(DatapathId.of(anyLong()), OFPort.of(anyShort()))).andReturn(true).anyTimes();
		expect(topology.getClusterId(DatapathId.of(1L))).andReturn(DatapathId.of(1L)).anyTimes();
		expect(topology.isAttachmentPointPort(DatapathId.of(1L),  OFPort.of(1))).andReturn(true).anyTimes();
		expect(topology.isAttachmentPointPort(DatapathId.of(1L),  OFPort.of(3))).andReturn(true).anyTimes();
		expect(topology.isEdge(DatapathId.of(1L), OFPort.of(1))).andReturn(true).anyTimes();
		expect(topology.isEdge(DatapathId.of(1L), OFPort.of(3))).andReturn(true).anyTimes();
		
		// Reset mocks, trigger the packet in, and validate results
		replay(sw1, sw2, routingEngine, topology);
		forwarding.receive(sw1, this.packetInIPv6, cntx);
		verify(sw1, sw2, routingEngine);

		assertTrue(wc1.hasCaptured());
		assertTrue(wc2.hasCaptured());

        assertEquals(OFMessageUtils.OFMessageIgnoreXid.of(wc1.getValue()), OFMessageUtils.OFMessageIgnoreXid.of(fm1));
        assertEquals(OFMessageUtils.OFMessageIgnoreXid.of(wc2.getValue()), OFMessageUtils.OFMessageIgnoreXid.of(packetOutIPv6));
		
		removeDeviceFromContext();
	}

	/*TODO OFMessageDamper broken due to XID variability in OFMessages... need to fix @Test */
	/*TODO make an IPv6 test for this once OFMessageDamper fixed */
	public void testFlowModDampening() throws Exception {
		learnDevices(DestDeviceToLearn.DEVICE2);

		reset(topology);
		expect(topology.isAttachmentPointPort(DatapathId.of(anyLong()), OFPort.of(anyShort())))
		.andReturn(true).anyTimes();
		expect(topology.getClusterId(DatapathId.of(1L))).andReturn(DatapathId.of(1L)).anyTimes();
		replay(topology);


		Path route = new  Path(DatapathId.of(1L), DatapathId.of(1L));
		route.getPath().add(new NodePortTuple(DatapathId.of(1L), OFPort.of(1)));
		route.getPath().add(new NodePortTuple(DatapathId.of(1L), OFPort.of(3)));
		expect(routingEngine.getPath(DatapathId.of(1L), OFPort.of(1), DatapathId.of(1L), OFPort.of(3))).andReturn(route).atLeastOnce();

		// Expected Flow-mods
		Match match = packetIn.getMatch();
		OFActionOutput action = factory.actions().output(OFPort.of(3), Integer.MAX_VALUE);
		List<OFAction> actions = new ArrayList<OFAction>();
		actions.add(action);

		OFFlowMod fm1 = factory.buildFlowAdd()
				.setIdleTimeout((short)5)
				.setMatch(match)
				.setActions(actions)
				.setOutPort(OFPort.of(3))
				.setBufferId(OFBufferId.NO_BUFFER)
				.setCookie(U64.of(2L << 52))
				.setXid(anyLong())
				.build();

		// Record expected packet-outs/flow-mods
		// We will inject the packet_in 3 times and expect 1 flow mod and
		// 3 packet outs due to flow mod dampening
		sw1.write(fm1);
		expectLastCall().times(1);
		// Update new expected XID
		sw1.write(packetOut.createBuilder().setXid(anyLong()).build());
		expectLastCall().times(3);

		reset(topology);
		expect(topology.isBroadcastAllowed(DatapathId.of(anyLong()), OFPort.of(anyShort()))).andReturn(true).anyTimes();
		expect(topology.getClusterId(DatapathId.of(1L))).andReturn(DatapathId.of(1L)).anyTimes();
		expect(topology.isAttachmentPointPort(DatapathId.of(1L),  OFPort.of(1))).andReturn(true).anyTimes();
		expect(topology.isAttachmentPointPort(DatapathId.of(1L),  OFPort.of(3))).andReturn(true).anyTimes();

		// Reset mocks, trigger the packet in, and validate results
		replay(sw1, routingEngine, topology);
		forwarding.receive(sw1, this.packetIn, cntx);
		forwarding.receive(sw1, this.packetIn, cntx);
		forwarding.receive(sw1, this.packetIn, cntx);
		verify(sw1, routingEngine);
		
		removeDeviceFromContext();
	}

	@Test
	public void testForwardNoPath() throws Exception {
		learnDevices(DestDeviceToLearn.NONE);

		// Set no destination attachment point or route
		// expect no Flow-mod but expect the packet to be flooded
		reset(routingEngine);

		Capture<OFMessage> wc1 = EasyMock.newCapture(CaptureType.ALL);
		
		Set<OFPort> bcastPorts = new HashSet<OFPort>();
		bcastPorts.add(OFPort.of(10));

		// Reset mocks, trigger the packet in, and validate results
		reset(topology);
		expect(topology.getSwitchBroadcastPorts(DatapathId.of(1L))).andReturn(bcastPorts).once();
		expect(topology.isAttachmentPointPort(DatapathId.of(anyLong()),
				OFPort.of(anyShort())))
				.andReturn(true)
				.anyTimes();
		expect(sw1.hasAttribute(IOFSwitch.PROP_SUPPORTS_OFPP_FLOOD)).andReturn(true).anyTimes();
		expect(sw1.write(capture(wc1))).andReturn(true).once();
		replay(sw1, sw2, routingEngine, topology);
		forwarding.receive(sw1, this.packetIn, cntx);
		verify(sw1, sw2, routingEngine);

		assertTrue(wc1.hasCaptured());
        assertEquals(OFMessageUtils.OFMessageIgnoreXid.of(wc1.getValue()), OFMessageUtils.OFMessageIgnoreXid.of(packetOutFlooded));
		
		removeDeviceFromContext();
	}

	@Test
	public void testForwardNoPathIPv6() throws Exception {
		learnDevicesIPv6(DestDeviceToLearn.NONE);
		
		reset(routingEngine);

		// Set no destination attachment point or route
		// expect no Flow-mod but expect the packet to be flooded

		Capture<OFMessage> wc1 = EasyMock.newCapture(CaptureType.ALL);
		
		Set<OFPort> bcastPorts = new HashSet<OFPort>();
		bcastPorts.add(OFPort.of(10));

		// Reset mocks, trigger the packet in, and validate results
		reset(topology);
		expect(topology.getSwitchBroadcastPorts(DatapathId.of(1L))).andReturn(bcastPorts).once();
		expect(topology.isAttachmentPointPort(DatapathId.of(anyLong()),
				OFPort.of(anyShort())))
				.andReturn(true)
				.anyTimes();
		expect(sw1.hasAttribute(IOFSwitch.PROP_SUPPORTS_OFPP_FLOOD))
		.andReturn(true).anyTimes();
		// Reset XID to expected (dependent on prior unit tests)
		expect(sw1.write(capture(wc1))).andReturn(true).once();
		replay(sw1, sw2, routingEngine, topology);
		forwarding.receive(sw1, this.packetInIPv6, cntx);
		verify(sw1, sw2, routingEngine);

		assertTrue(wc1.hasCaptured());
        assertEquals(OFMessageUtils.OFMessageIgnoreXid.of(wc1.getValue()), OFMessageUtils.OFMessageIgnoreXid.of(packetOutFloodedIPv6));
		
		removeDeviceFromContext();
	}
	
	/*
	 * TODO Consider adding test cases for other Decision != null paths (I only added FORWARD and none of the paths had test cases)
	 */
	@Test
	public void testForwardDecisionForwardingCookieZero() throws Exception {
		learnDevices(DestDeviceToLearn.DEVICE2);
		
		Capture<OFMessage> wc1 = EasyMock.newCapture(CaptureType.ALL);
		Capture<OFMessage> wc2 = EasyMock.newCapture(CaptureType.ALL);

		Route route = new  Route(DatapathId.of(1L), DatapathId.of(1L));
		route.getPath().add(new NodePortTuple(DatapathId.of(1L), OFPort.of(1)));
		route.getPath().add(new NodePortTuple(DatapathId.of(1L), OFPort.of(3)));
		reset(routingEngine);
		expect(routingEngine.getRoute(DatapathId.of(1L), OFPort.of(1), DatapathId.of(1L), OFPort.of(3), Forwarding.DEFAULT_FORWARDING_COOKIE)).andReturn(route).atLeastOnce();
		
		// Expected Flow-mods
		Match match = packetIn.getMatch();
		OFActionOutput action = factory.actions().output(OFPort.of(3), Integer.MAX_VALUE);
		List<OFAction> actions = new ArrayList<OFAction>();
		actions.add(action);
		
		RoutingDecision decision = new RoutingDecision(DatapathId.of(1L), OFPort.of(1), dstDevice1, RoutingAction.FORWARD);
		decision.setDescriptor(U64.ZERO);
		decision.addToContext(cntx);
		
		OFFlowMod fm1 = factory.buildFlowAdd()
				.setIdleTimeout((short)5)
				.setMatch(match)
				.setActions(actions)
				.setOutPort(OFPort.of(3))
				.setBufferId(OFBufferId.NO_BUFFER)
				.setCookie(U64.of(2L<< 52))
				.setPriority(1)
				.build();

		// Record expected packet-outs/flow-mods
		expect(sw1.write(capture(wc1))).andReturn(true).once();
		expect(sw1.write(capture(wc2))).andReturn(true).once();

		reset(topology);
		expect(topology.isIncomingBroadcastAllowed(DatapathId.of(anyLong()), OFPort.of(anyShort()))).andReturn(true).anyTimes();
		expect(topology.getOpenflowDomainId(DatapathId.of(1L))).andReturn(DatapathId.of(1L)).anyTimes();
		expect(topology.isAttachmentPointPort(DatapathId.of(1L), OFPort.of(1))).andReturn(true).anyTimes();
		expect(topology.isAttachmentPointPort(DatapathId.of(1L), OFPort.of(3))).andReturn(true).anyTimes();
		expect(topology.isEdge(DatapathId.of(1L), OFPort.of(1))).andReturn(true).anyTimes();
		expect(topology.isEdge(DatapathId.of(1L), OFPort.of(3))).andReturn(true).anyTimes();

		// Reset mocks, trigger the packet in, and validate results
		replay(sw1, sw2, routingEngine, topology);
		forwarding.receive(sw1, this.packetIn, cntx);
		verify(sw1, sw2, routingEngine);

		assertTrue(wc1.hasCaptured());
		assertTrue(wc2.hasCaptured());

		assertTrue(OFMessageUtils.equalsIgnoreXid(wc1.getValue(), fm1));
		assertTrue(OFMessageUtils.equalsIgnoreXid(wc2.getValue(), packetOut));
	}
	
	@Test
	public void testForwardDecisionForwardingCookieNotZero() throws Exception {
		learnDevices(DestDeviceToLearn.DEVICE2);
		
		Capture<OFMessage> wc1 = EasyMock.newCapture(CaptureType.ALL);
		Capture<OFMessage> wc2 = EasyMock.newCapture(CaptureType.ALL);

		Route route = new  Route(DatapathId.of(1L), DatapathId.of(1L));
		route.getPath().add(new NodePortTuple(DatapathId.of(1L), OFPort.of(1)));
		route.getPath().add(new NodePortTuple(DatapathId.of(1L), OFPort.of(3)));
		reset(routingEngine);
		expect(routingEngine.getRoute(DatapathId.of(1L), OFPort.of(1), DatapathId.of(1L), OFPort.of(3), U64.of(0x200000FFffFFffL))).andReturn(route).atLeastOnce();
		
		// Expected Flow-mods
		Match match = packetIn.getMatch();
		OFActionOutput action = factory.actions().output(OFPort.of(3), Integer.MAX_VALUE);
		List<OFAction> actions = new ArrayList<OFAction>();
		actions.add(action);
		
		RoutingDecision decision = new RoutingDecision(DatapathId.of(1L), OFPort.of(1), dstDevice1, RoutingAction.FORWARD);
		decision.setDescriptor(U64.of(0x00000000ffffffffL));
		decision.addToContext(cntx);
		//RoutingDecision de2 = (RoutingDecision) RoutingDecision.rtStore.get(cntx, IRoutingDecision.CONTEXT_DECISION); // Same as decision
		//(DatapathId swDipd, OFPort inPort, IDevice srcDevice, RoutingAction action);
		
		OFFlowMod fm1 = factory.buildFlowAdd()
				.setIdleTimeout((short)5)
				.setMatch(match)
				.setActions(actions)
				.setOutPort(OFPort.of(3))
				.setBufferId(OFBufferId.NO_BUFFER)
				.setCookie(U64.of(2L<< 52 | 0xFFffFFffL))
				.setPriority(1)
				.build();

		// Record expected packet-outs/flow-mods
		expect(sw1.write(capture(wc1))).andReturn(true).once();
		expect(sw1.write(capture(wc2))).andReturn(true).once();

		reset(topology);
		expect(topology.isIncomingBroadcastAllowed(DatapathId.of(anyLong()), OFPort.of(anyShort()))).andReturn(true).anyTimes();
		expect(topology.getOpenflowDomainId(DatapathId.of(1L))).andReturn(DatapathId.of(1L)).anyTimes();
		expect(topology.isAttachmentPointPort(DatapathId.of(1L), OFPort.of(1))).andReturn(true).anyTimes();
		expect(topology.isAttachmentPointPort(DatapathId.of(1L), OFPort.of(3))).andReturn(true).anyTimes();
		expect(topology.isEdge(DatapathId.of(1L), OFPort.of(1))).andReturn(true).anyTimes();
		expect(topology.isEdge(DatapathId.of(1L), OFPort.of(3))).andReturn(true).anyTimes();

		// Reset mocks, trigger the packet in, and validate results
		replay(sw1, sw2, routingEngine, topology);
		forwarding.receive(sw1, this.packetIn, cntx);
		verify(sw1, sw2, routingEngine);

		assertTrue(wc1.hasCaptured());
		assertTrue(wc2.hasCaptured());
		
		assertTrue(OFMessageUtils.equalsIgnoreXid(wc1.getValue(), fm1));
		assertTrue(OFMessageUtils.equalsIgnoreXid(wc2.getValue(), packetOut));
	}

	@Test
	public void testForwardDeleteFlowsByDescriptorSingle() throws Exception {
		reset(routingEngine);
		
		Capture<List<OFMessage>> wc1 = EasyMock.newCapture(CaptureType.ALL);
		Capture<List<OFMessage>> wc2 = EasyMock.newCapture(CaptureType.ALL);
		
		List<Masked<U64>> descriptors = new ArrayList<Masked<U64>>();
		descriptors.add(Masked.of(
				U64.of(0x00000000FFffFFffL),
				U64.of(0x00200000FFffFFffL))); // User mask = 0xffFFffFFL which is forwarding.DECISION_MASK/AppCookie.USER_MASK//descriptors.add(Masked.of(U64.of(0x00000000FFffFFffL),U64.of(0x0020000000000000L)));//descriptors.add(Masked.of(U64.of(0xffFFffFFffFFffFFL),U64.of(0x00200000FFffFFffL))); // Mask = 0xffFFffFFffFFffFFL which is the value returned by forwarding.AppCookie.getAppFieldMask()//descriptors.add(Masked.of(U64.of(0xffFFffFFffFFffFFL),U64.of(0x0020000000000000L)));
		
		expect(sw1.getStatus()).andReturn(IOFSwitch.SwitchStatus.MASTER).anyTimes();
		expect(sw2.getStatus()).andReturn(IOFSwitch.SwitchStatus.MASTER).anyTimes();
		
		expect(sw1.write(capture(wc1))).andReturn(ImmutableList.of()).once();
		expect(sw2.write(capture(wc2))).andReturn(ImmutableList.of()).once();
		
		replay(sw1, sw2, routingEngine);
		forwarding.deleteFlowsByDescriptor(descriptors);
		verify(sw1, sw2, routingEngine);
		
		assertTrue(wc1.hasCaptured());
		assertTrue(wc2.hasCaptured());
		
		Masked<U64> masked_cookie = Masked.of(
				AppCookie.makeCookie(Forwarding.FORWARDING_APP_ID, (int)4294967295L),
				AppCookie.getAppFieldMask().or(U64.of(0xffffffffL)));
		List<OFMessage> msgs_test = new ArrayList<>();
		msgs_test.add( 	factory.buildFlowDelete()
						.setCookie(masked_cookie.getValue())
						.setCookieMask(masked_cookie.getMask())
						.build());
		
		assertTrue(messageListsEqualIgnoreXid(wc1.getValue(), msgs_test));
		assertTrue(messageListsEqualIgnoreXid(wc2.getValue(), msgs_test));
	}
	
	@Test
	public void testForwardDeleteFlowsByDescriptorMultiple() throws Exception {
		reset(routingEngine);
		
		Capture<List<OFMessage>> wc1 = EasyMock.newCapture(CaptureType.ALL);
		Capture<List<OFMessage>> wc2 = EasyMock.newCapture(CaptureType.ALL);
		
		List<Masked<U64>> descriptors = new ArrayList<Masked<U64>>();
		descriptors.add(Masked.of(
				U64.of(0x00000000FFffFFffL),
				U64.of(0x00200000FFffFFffL))); // User mask = 0xffFFffFFL which is forwarding.DECISION_MASK/AppCookie.USER_MASK
		descriptors.add(Masked.of(
				U64.of(0x00000000FFffFFffL),
				U64.of(0x0020000000000000L)));
		
		expect(sw1.getStatus()).andReturn(IOFSwitch.SwitchStatus.MASTER).anyTimes();
		expect(sw2.getStatus()).andReturn(IOFSwitch.SwitchStatus.MASTER).anyTimes();
		
		expect(sw1.write(capture(wc1))).andReturn(ImmutableList.of()).once();
		expect(sw2.write(capture(wc2))).andReturn(ImmutableList.of()).once();
		
		replay(sw1, sw2, routingEngine);
		forwarding.deleteFlowsByDescriptor(descriptors);
		verify(sw1, sw2, routingEngine);
		
		assertTrue(wc1.hasCaptured());
		assertTrue(wc2.hasCaptured());
		
		// Cookies
		Masked<U64> masked_cookie = Masked.of(	AppCookie.makeCookie(Forwarding.FORWARDING_APP_ID, (int)4294967295L),
												AppCookie.getAppFieldMask().or(U64.of(0xffffffffL)));
		Masked<U64> masked_cookie2 = Masked.of(	AppCookie.makeCookie(Forwarding.FORWARDING_APP_ID, 0),
												AppCookie.getAppFieldMask().or(U64.of(0x0L)));
		// Add cookies to a msg set
		List<OFMessage> msgs_test = new ArrayList<OFMessage>();
		msgs_test.add( 	factory.buildFlowDelete()
						.setCookie(masked_cookie.getValue())
						.setCookieMask(masked_cookie.getMask())
						.build());
		msgs_test.add( 	factory.buildFlowDelete()
						.setCookie(masked_cookie2.getValue())
						.setCookieMask(masked_cookie2.getMask())
						.build());
		assertTrue(messageListsEqualIgnoreXid(wc1.getValue(), msgs_test));
		assertTrue(messageListsEqualIgnoreXid(wc2.getValue(), msgs_test));
	}
	
	@Test
	public void testForwardDeleteFlowsByDescriptorNoCookies() throws Exception {
		reset(routingEngine);
		
		List<Masked<U64>> descriptors = new ArrayList<Masked<U64>>();
		
		replay(routingEngine);
		forwarding.deleteFlowsByDescriptor(descriptors);
		verify(routingEngine);
	}
	
	@Test
	public void testForwardDeleteFlowsByDescriptorNoCookiesContainer() throws Exception {
		reset(routingEngine);
		
		List<Masked<U64>> descriptors = null;
		
		replay(routingEngine);
		forwarding.deleteFlowsByDescriptor(descriptors);
		verify(routingEngine);
	}
}<|MERGE_RESOLUTION|>--- conflicted
+++ resolved
@@ -55,12 +55,8 @@
 import net.floodlightcontroller.packet.UDP;
 import net.floodlightcontroller.routing.IRoutingDecision.RoutingAction;
 import net.floodlightcontroller.routing.IRoutingService;
-<<<<<<< HEAD
 import net.floodlightcontroller.routing.Path;
-=======
-import net.floodlightcontroller.routing.Route;
 import net.floodlightcontroller.routing.RoutingDecision;
->>>>>>> 7f62a18c
 import net.floodlightcontroller.test.FloodlightTestCase;
 import net.floodlightcontroller.threadpool.IThreadPoolService;
 import net.floodlightcontroller.topology.ITopologyListener;
@@ -480,21 +476,16 @@
 		Capture<OFMessage> wc1 = EasyMock.newCapture(CaptureType.ALL);
 		Capture<OFMessage> wc2 = EasyMock.newCapture(CaptureType.ALL);
 
-		Path route = new Path(DatapathId.of(1L), DatapathId.of(2L));
+		Path path = new Path(DatapathId.of(1L), DatapathId.of(2L));
 		List<NodePortTuple> nptList = new ArrayList<NodePortTuple>();
 		nptList.add(new NodePortTuple(DatapathId.of(1L), OFPort.of(1)));
 		nptList.add(new NodePortTuple(DatapathId.of(1L), OFPort.of(3)));
 		nptList.add(new NodePortTuple(DatapathId.of(2L), OFPort.of(1)));
 		nptList.add(new NodePortTuple(DatapathId.of(2L), OFPort.of(3)));
-		route.setPath(nptList);
-<<<<<<< HEAD
-		expect(routingEngine.getPath(DatapathId.of(1L), OFPort.of(1), DatapathId.of(2L), OFPort.of(3))).andReturn(route).atLeastOnce();
-
-=======
+		path.setPath(nptList);
 		reset(routingEngine);
-		expect(routingEngine.getRoute(DatapathId.of(1L), OFPort.of(1), DatapathId.of(2L), OFPort.of(3), Forwarding.DEFAULT_FORWARDING_COOKIE)).andReturn(route).atLeastOnce();
-		
->>>>>>> 7f62a18c
+		expect(routingEngine.getPath(DatapathId.of(1L), OFPort.of(1), DatapathId.of(2L), OFPort.of(3))).andReturn(path).atLeastOnce();
+		
 		// Expected Flow-mods
 		Match match = packetIn.getMatch();
 		OFActionOutput action = factory.actions().output(OFPort.of(3), Integer.MAX_VALUE);
@@ -563,14 +554,9 @@
 		nptList.add(new NodePortTuple(DatapathId.of(2L), OFPort.of(1)));
 		nptList.add(new NodePortTuple(DatapathId.of(2L), OFPort.of(3)));
 		route.setPath(nptList);
-<<<<<<< HEAD
+		reset(routingEngine);
 		expect(routingEngine.getPath(DatapathId.of(1L), OFPort.of(1), DatapathId.of(2L), OFPort.of(3))).andReturn(route).atLeastOnce();
 
-=======
-		reset(routingEngine);
-		expect(routingEngine.getRoute(DatapathId.of(1L), OFPort.of(1), DatapathId.of(2L), OFPort.of(3), Forwarding.DEFAULT_FORWARDING_COOKIE)).andReturn(route).atLeastOnce();
-		
->>>>>>> 7f62a18c
 		// Expected Flow-mods
 		Match match = packetInIPv6.getMatch();
 		OFActionOutput action = factory.actions().output(OFPort.of(3), Integer.MAX_VALUE);
@@ -635,12 +621,8 @@
 		Path route = new  Path(DatapathId.of(1L), DatapathId.of(1L));
 		route.getPath().add(new NodePortTuple(DatapathId.of(1L), OFPort.of(1)));
 		route.getPath().add(new NodePortTuple(DatapathId.of(1L), OFPort.of(3)));
-<<<<<<< HEAD
 		expect(routingEngine.getPath(DatapathId.of(1L), OFPort.of(1), DatapathId.of(1L), OFPort.of(3))).andReturn(route).atLeastOnce();
 
-=======
-		
->>>>>>> 7f62a18c
 		// Expected Flow-mods
 		Match match = packetIn.getMatch();
 		OFActionOutput action = factory.actions().output(OFPort.of(3), Integer.MAX_VALUE);
@@ -673,7 +655,7 @@
 
 		// Reset mocks, trigger the packet in, and validate results
 		reset(routingEngine);
-		expect(routingEngine.getRoute(DatapathId.of(1L), OFPort.of(1), DatapathId.of(1L), OFPort.of(3), Forwarding.DEFAULT_FORWARDING_COOKIE)).andReturn(route).atLeastOnce();
+		expect(routingEngine.getPath(DatapathId.of(1L), OFPort.of(1), DatapathId.of(1L), OFPort.of(3))).andReturn(route).atLeastOnce();
 		replay(sw1, sw2, routingEngine, topology);
 		forwarding.receive(sw1, this.packetIn, cntx);
 		verify(sw1, sw2, routingEngine);
@@ -697,14 +679,9 @@
 		Path route = new  Path(DatapathId.of(1L), DatapathId.of(1L));
 		route.getPath().add(new NodePortTuple(DatapathId.of(1L), OFPort.of(1)));
 		route.getPath().add(new NodePortTuple(DatapathId.of(1L), OFPort.of(3)));
-<<<<<<< HEAD
+		reset(routingEngine);
 		expect(routingEngine.getPath(DatapathId.of(1L), OFPort.of(1), DatapathId.of(1L), OFPort.of(3))).andReturn(route).atLeastOnce();
-
-=======
-		reset(routingEngine);
-		expect(routingEngine.getRoute(DatapathId.of(1L), OFPort.of(1), DatapathId.of(1L), OFPort.of(3), Forwarding.DEFAULT_FORWARDING_COOKIE)).andReturn(route).atLeastOnce();
-		
->>>>>>> 7f62a18c
+		
 		// Expected Flow-mods
 		Match match = packetInIPv6.getMatch();
 		OFActionOutput action = factory.actions().output(OFPort.of(3), Integer.MAX_VALUE);
@@ -882,11 +859,11 @@
 		Capture<OFMessage> wc1 = EasyMock.newCapture(CaptureType.ALL);
 		Capture<OFMessage> wc2 = EasyMock.newCapture(CaptureType.ALL);
 
-		Route route = new  Route(DatapathId.of(1L), DatapathId.of(1L));
-		route.getPath().add(new NodePortTuple(DatapathId.of(1L), OFPort.of(1)));
-		route.getPath().add(new NodePortTuple(DatapathId.of(1L), OFPort.of(3)));
+		Path path = new Path(DatapathId.of(1L), DatapathId.of(1L));
+		path.getPath().add(new NodePortTuple(DatapathId.of(1L), OFPort.of(1)));
+		path.getPath().add(new NodePortTuple(DatapathId.of(1L), OFPort.of(3)));
 		reset(routingEngine);
-		expect(routingEngine.getRoute(DatapathId.of(1L), OFPort.of(1), DatapathId.of(1L), OFPort.of(3), Forwarding.DEFAULT_FORWARDING_COOKIE)).andReturn(route).atLeastOnce();
+		expect(routingEngine.getPath(DatapathId.of(1L), OFPort.of(1), DatapathId.of(1L), OFPort.of(3))).andReturn(path).atLeastOnce();
 		
 		// Expected Flow-mods
 		Match match = packetIn.getMatch();
@@ -913,8 +890,8 @@
 		expect(sw1.write(capture(wc2))).andReturn(true).once();
 
 		reset(topology);
-		expect(topology.isIncomingBroadcastAllowed(DatapathId.of(anyLong()), OFPort.of(anyShort()))).andReturn(true).anyTimes();
-		expect(topology.getOpenflowDomainId(DatapathId.of(1L))).andReturn(DatapathId.of(1L)).anyTimes();
+		expect(topology.isBroadcastAllowed(DatapathId.of(anyLong()), OFPort.of(anyShort()))).andReturn(true).anyTimes();
+		expect(topology.getClusterId(DatapathId.of(1L))).andReturn(DatapathId.of(1L)).anyTimes();
 		expect(topology.isAttachmentPointPort(DatapathId.of(1L), OFPort.of(1))).andReturn(true).anyTimes();
 		expect(topology.isAttachmentPointPort(DatapathId.of(1L), OFPort.of(3))).andReturn(true).anyTimes();
 		expect(topology.isEdge(DatapathId.of(1L), OFPort.of(1))).andReturn(true).anyTimes();
@@ -928,68 +905,68 @@
 		assertTrue(wc1.hasCaptured());
 		assertTrue(wc2.hasCaptured());
 
-		assertTrue(OFMessageUtils.equalsIgnoreXid(wc1.getValue(), fm1));
-		assertTrue(OFMessageUtils.equalsIgnoreXid(wc2.getValue(), packetOut));
+		assertTrue(wc1.getValue().equalsIgnoreXid(fm1));
+		assertTrue(wc2.getValue().equalsIgnoreXid(packetOut));
 	}
 	
 	@Test
-	public void testForwardDecisionForwardingCookieNotZero() throws Exception {
-		learnDevices(DestDeviceToLearn.DEVICE2);
-		
-		Capture<OFMessage> wc1 = EasyMock.newCapture(CaptureType.ALL);
-		Capture<OFMessage> wc2 = EasyMock.newCapture(CaptureType.ALL);
-
-		Route route = new  Route(DatapathId.of(1L), DatapathId.of(1L));
-		route.getPath().add(new NodePortTuple(DatapathId.of(1L), OFPort.of(1)));
-		route.getPath().add(new NodePortTuple(DatapathId.of(1L), OFPort.of(3)));
-		reset(routingEngine);
-		expect(routingEngine.getRoute(DatapathId.of(1L), OFPort.of(1), DatapathId.of(1L), OFPort.of(3), U64.of(0x200000FFffFFffL))).andReturn(route).atLeastOnce();
-		
-		// Expected Flow-mods
-		Match match = packetIn.getMatch();
-		OFActionOutput action = factory.actions().output(OFPort.of(3), Integer.MAX_VALUE);
-		List<OFAction> actions = new ArrayList<OFAction>();
-		actions.add(action);
-		
-		RoutingDecision decision = new RoutingDecision(DatapathId.of(1L), OFPort.of(1), dstDevice1, RoutingAction.FORWARD);
-		decision.setDescriptor(U64.of(0x00000000ffffffffL));
-		decision.addToContext(cntx);
-		//RoutingDecision de2 = (RoutingDecision) RoutingDecision.rtStore.get(cntx, IRoutingDecision.CONTEXT_DECISION); // Same as decision
-		//(DatapathId swDipd, OFPort inPort, IDevice srcDevice, RoutingAction action);
-		
-		OFFlowMod fm1 = factory.buildFlowAdd()
-				.setIdleTimeout((short)5)
-				.setMatch(match)
-				.setActions(actions)
-				.setOutPort(OFPort.of(3))
-				.setBufferId(OFBufferId.NO_BUFFER)
-				.setCookie(U64.of(2L<< 52 | 0xFFffFFffL))
-				.setPriority(1)
-				.build();
-
-		// Record expected packet-outs/flow-mods
-		expect(sw1.write(capture(wc1))).andReturn(true).once();
-		expect(sw1.write(capture(wc2))).andReturn(true).once();
-
-		reset(topology);
-		expect(topology.isIncomingBroadcastAllowed(DatapathId.of(anyLong()), OFPort.of(anyShort()))).andReturn(true).anyTimes();
-		expect(topology.getOpenflowDomainId(DatapathId.of(1L))).andReturn(DatapathId.of(1L)).anyTimes();
-		expect(topology.isAttachmentPointPort(DatapathId.of(1L), OFPort.of(1))).andReturn(true).anyTimes();
-		expect(topology.isAttachmentPointPort(DatapathId.of(1L), OFPort.of(3))).andReturn(true).anyTimes();
-		expect(topology.isEdge(DatapathId.of(1L), OFPort.of(1))).andReturn(true).anyTimes();
-		expect(topology.isEdge(DatapathId.of(1L), OFPort.of(3))).andReturn(true).anyTimes();
-
-		// Reset mocks, trigger the packet in, and validate results
-		replay(sw1, sw2, routingEngine, topology);
-		forwarding.receive(sw1, this.packetIn, cntx);
-		verify(sw1, sw2, routingEngine);
-
-		assertTrue(wc1.hasCaptured());
-		assertTrue(wc2.hasCaptured());
-		
-		assertTrue(OFMessageUtils.equalsIgnoreXid(wc1.getValue(), fm1));
-		assertTrue(OFMessageUtils.equalsIgnoreXid(wc2.getValue(), packetOut));
-	}
+    public void testForwardDecisionForwardingCookieNotZero() throws Exception {
+        learnDevices(DestDeviceToLearn.DEVICE2);
+        
+        Capture<OFMessage> wc1 = EasyMock.newCapture(CaptureType.ALL);
+        Capture<OFMessage> wc2 = EasyMock.newCapture(CaptureType.ALL);
+
+        Path path = new Path(DatapathId.of(1L), DatapathId.of(1L));
+        path.getPath().add(new NodePortTuple(DatapathId.of(1L), OFPort.of(1)));
+        path.getPath().add(new NodePortTuple(DatapathId.of(1L), OFPort.of(3)));
+        reset(routingEngine);
+        expect(routingEngine.getPath(DatapathId.of(1L), OFPort.of(1), DatapathId.of(1L), OFPort.of(3))).andReturn(path).atLeastOnce();
+        
+        // Expected Flow-mods
+        Match match = packetIn.getMatch();
+        OFActionOutput action = factory.actions().output(OFPort.of(3), Integer.MAX_VALUE);
+        List<OFAction> actions = new ArrayList<OFAction>();
+        actions.add(action);
+        
+        RoutingDecision decision = new RoutingDecision(DatapathId.of(1L), OFPort.of(1), dstDevice1, RoutingAction.FORWARD);
+        decision.setDescriptor(U64.of(0x00000000ffffffffL));
+        decision.addToContext(cntx);
+        //RoutingDecision de2 = (RoutingDecision) RoutingDecision.rtStore.get(cntx, IRoutingDecision.CONTEXT_DECISION); // Same as decision
+        //(DatapathId swDipd, OFPort inPort, IDevice srcDevice, RoutingAction action);
+        
+        OFFlowMod fm1 = factory.buildFlowAdd()
+                .setIdleTimeout((short)5)
+                .setMatch(match)
+                .setActions(actions)
+                .setOutPort(OFPort.of(3))
+                .setBufferId(OFBufferId.NO_BUFFER)
+                .setCookie(U64.of(2L<< 52 | 0xFFffFFffL))
+                .setPriority(1)
+                .build();
+
+        // Record expected packet-outs/flow-mods
+        expect(sw1.write(capture(wc1))).andReturn(true).once();
+        expect(sw1.write(capture(wc2))).andReturn(true).once();
+
+        reset(topology);
+        expect(topology.isBroadcastAllowed(DatapathId.of(anyLong()), OFPort.of(anyShort()))).andReturn(true).anyTimes();
+        expect(topology.getClusterId(DatapathId.of(1L))).andReturn(DatapathId.of(1L)).anyTimes();
+        expect(topology.isAttachmentPointPort(DatapathId.of(1L), OFPort.of(1))).andReturn(true).anyTimes();
+        expect(topology.isAttachmentPointPort(DatapathId.of(1L), OFPort.of(3))).andReturn(true).anyTimes();
+        expect(topology.isEdge(DatapathId.of(1L), OFPort.of(1))).andReturn(true).anyTimes();
+        expect(topology.isEdge(DatapathId.of(1L), OFPort.of(3))).andReturn(true).anyTimes();
+
+        // Reset mocks, trigger the packet in, and validate results
+        replay(sw1, sw2, routingEngine, topology);
+        forwarding.receive(sw1, this.packetIn, cntx);
+        verify(sw1, sw2, routingEngine);
+
+        assertTrue(wc1.hasCaptured());
+        assertTrue(wc2.hasCaptured());
+        
+        assertTrue(wc1.getValue().equalsIgnoreXid(fm1));
+        assertTrue(wc2.getValue().equalsIgnoreXid(packetOut));
+    }
 
 	@Test
 	public void testForwardDeleteFlowsByDescriptorSingle() throws Exception {
